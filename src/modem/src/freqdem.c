/*
 * Copyright (c) 2007 - 2014 Joseph Gaeddert
 *
 * This file is part of liquid.
 *
 * liquid is free software: you can redistribute it and/or modify
 * it under the terms of the GNU General Public License as published by
 * the Free Software Foundation, either version 3 of the License, or
 * (at your option) any later version.
 *
 * liquid is distributed in the hope that it will be useful,
 * but WITHOUT ANY WARRANTY; without even the implied warranty of
 * MERCHANTABILITY or FITNESS FOR A PARTICULAR PURPOSE.  See the
 * GNU General Public License for more details.
 *
 * You should have received a copy of the GNU General Public License
 * along with liquid.  If not, see <http://www.gnu.org/licenses/>.
 */

//
// Frequency demodulator
//

#include <stdlib.h>
#include <stdio.h>
#include <math.h>

#include "liquid.internal.h"

// freqdem
struct FREQDEM(_s) {
    // common
<<<<<<< HEAD
    float kf;                   // modulation index

    // derived values
    T twopikf_inv;              // 1/(2*pi*kf)
    T dphi;                     // carrier frequency [radians]

    // demodulator
    liquid_freqdem_type type;   // demodulator type (PLL, DELAYCONJ)
    NCO_CRC() oscillator;       // nco (for phase-locked loop demod)
    TC q;                       // phase difference
    FIRFILT_CRC() rxfilter;     // initial receiver filter
    IIRFILT_RRR() postfilter;   // post-filter
=======
    float kf;   // modulation index
    T     ref;  // 1/(2*pi*kf)

    TC r_prime; // previous received sample
>>>>>>> 83324dc3
};

// create freqdem object
//  _kf     :   modulation factor
FREQDEM() FREQDEM(_create)(float _kf)
{
    // validate input
    if (_kf <= 0.0f || _kf > 1.0) {
        fprintf(stderr,"error: freqdem_create(), modulation factor %12.4e out of range [0,1]\n", _kf);
        exit(1);
    }

    // create main object memory
    FREQDEM() q = (FREQDEM()) malloc(sizeof(struct FREQDEM(_s)));

    // set internal modulation factor
    q->kf = _kf;

    // compute derived values
<<<<<<< HEAD
#if defined LIQUID_FPM
    // 1 / (2*pi*kf)
    q->twopikf_inv = Q(_float_to_fixed)(1.0f / (2*M_PI*q->kf));
#else
    q->twopikf_inv = 1.0f / (2*M_PI*q->kf);       // 1 / (2*pi*kf)
#endif
    q->dphi = 0;

    // create oscillator and initialize PLL bandwidth
    q->oscillator = NCO_CRC(_create)(LIQUID_VCO);
#if defined LIQUID_FPM
    NCO_CRC(_pll_set_bandwidth)(q->oscillator, Q(_float_to_fixed)(0.08f));
#else
    NCO_CRC(_pll_set_bandwidth)(q->oscillator, 0.08f);
#endif

    // create initial rx filter
    q->rxfilter = FIRFILT_CRC(_create_kaiser)(17, 0.2f, 40.0f, 0.0f);

    // create DC-blocking post-filter
    q->postfilter = IIRFILT_RRR(_create_dc_blocker)(1e-4f);
=======
    q->ref = 1.0f / (2*M_PI*q->kf);
>>>>>>> 83324dc3

    // reset modem object
    FREQDEM(_reset)(q);

    // return object
    return q;
}

// destroy modem object
void FREQDEM(_destroy)(FREQDEM() _q)
{
<<<<<<< HEAD
    // destroy rx filter
    FIRFILT_CRC(_destroy)(_q->rxfilter);

    // destroy post-filter
    IIRFILT_RRR(_destroy)(_q->postfilter);

    // destroy nco object
    NCO_CRC(_destroy)(_q->oscillator);

=======
>>>>>>> 83324dc3
    // free main object memory
    free(_q);
}

// print modulation internals
void FREQDEM(_print)(FREQDEM() _q)
{
    printf("freqdem:\n");
    printf("    mod. factor :   %8.4f\n", _q->kf);
}

// reset modem object
void FREQDEM(_reset)(FREQDEM() _q)
{
<<<<<<< HEAD
    // reset oscillator, phase-locked loop
    NCO_CRC(_reset)(_q->oscillator);

    // clear complex phase term
#if LIQUID_FPM
    _q->q.real = 0;
    _q->q.imag = 0;
#else
    _q->q = 0.0f;
#endif
=======
    // clear complex phase term
    _q->r_prime = 0;
>>>>>>> 83324dc3
}

// demodulate sample
//  _q      :   FM demodulator object
//  _r      :   received signal
//  _m      :   output message signal
void FREQDEM(_demodulate)(FREQDEM() _q,
                          TC        _r,
                          T *       _m)
{
<<<<<<< HEAD
    // apply rx filter to input
    FIRFILT_CRC(_push)(_q->rxfilter, _r);
    FIRFILT_CRC(_execute)(_q->rxfilter, &_r);

    if (_q->type == LIQUID_FREQDEM_PLL) {
        // 
        // push through phase-locked loop
        //

        // compute phase error from internal NCO complex exponential
        TC p;
        NCO_CRC(_cexpf)(_q->oscillator, &p);
#if LIQUID_FPM
        // TODO: compute actual error
        T phase_error = CQ(_carg)( CQ(_mul)(CQ(_conj)(p), _r) );
#else
        float phase_error = cargf( conjf(p)*_r );
#endif

        // step the PLL and the internal NCO object
        NCO_CRC(_pll_step)(_q->oscillator, phase_error);
        NCO_CRC(_step)(_q->oscillator);
        
        T freq = (NCO_CRC(_get_frequency)(_q->oscillator) -_q->dphi);

        // demodulated signal is (weighted) nco frequency
#if LIQUID_FPM
        *_m = Q(_mul)(freq, _q->twopikf_inv);
#else
        *_m = freq * _q->twopikf_inv;
#endif
    } else {
        // compute phase difference and normalize by modulation index
#if LIQUID_FPM
        // TODO: compute actual output
        // TODO: use approximation as imag{ conj(_q->q)*r }
        Q(_t) v = CQ(_carg)( CQ(_mul)(CQ(_conj)(_q->q), _r) ) - _q->dphi;
        *_m = Q(_mul)( v, _q->twopikf_inv );
#else
        *_m = (cargf(conjf(_q->q)*(_r)) - _q->dphi) * _q->twopikf_inv;
        _q->q = _r;
#endif
    }

    // apply post-filtering
    IIRFILT_RRR(_execute)(_q->postfilter, *_m, _m);
=======
    // compute phase difference and normalize by modulation index
    *_m = cargf( conjf(_q->r_prime)*_r ) * _q->ref;

    // save previous input sample
    _q->r_prime = _r;
>>>>>>> 83324dc3
}

// demodulate block of samples
//  _q      :   frequency demodulator object
//  _r      :   received signal r(t) [size: _n x 1]
//  _n      :   number of input, output samples
//  _m      :   message signal m(t), [size: _n x 1]
void FREQDEM(_demodulate_block)(FREQDEM()    _q,
                                TC *         _r,
                                unsigned int _n,
                                T *          _m)
{
    // TODO: implement more efficient method
    unsigned int i;
    for (i=0; i<_n; i++)
        FREQDEM(_demodulate)(_q, _r[i], &_m[i]);
}
<|MERGE_RESOLUTION|>--- conflicted
+++ resolved
@@ -30,25 +30,10 @@
 // freqdem
 struct FREQDEM(_s) {
     // common
-<<<<<<< HEAD
-    float kf;                   // modulation index
-
-    // derived values
-    T twopikf_inv;              // 1/(2*pi*kf)
-    T dphi;                     // carrier frequency [radians]
-
-    // demodulator
-    liquid_freqdem_type type;   // demodulator type (PLL, DELAYCONJ)
-    NCO_CRC() oscillator;       // nco (for phase-locked loop demod)
-    TC q;                       // phase difference
-    FIRFILT_CRC() rxfilter;     // initial receiver filter
-    IIRFILT_RRR() postfilter;   // post-filter
-=======
     float kf;   // modulation index
     T     ref;  // 1/(2*pi*kf)
 
     TC r_prime; // previous received sample
->>>>>>> 83324dc3
 };
 
 // create freqdem object
@@ -68,31 +53,12 @@
     q->kf = _kf;
 
     // compute derived values
-<<<<<<< HEAD
-#if defined LIQUID_FPM
-    // 1 / (2*pi*kf)
-    q->twopikf_inv = Q(_float_to_fixed)(1.0f / (2*M_PI*q->kf));
+#if LIQUID_FPM
+    // FIXME: check this scaling
+    q->ref = (1<<3) / (q->kf);
 #else
-    q->twopikf_inv = 1.0f / (2*M_PI*q->kf);       // 1 / (2*pi*kf)
+    q->ref = 1.0f / (2*M_PI*q->kf);
 #endif
-    q->dphi = 0;
-
-    // create oscillator and initialize PLL bandwidth
-    q->oscillator = NCO_CRC(_create)(LIQUID_VCO);
-#if defined LIQUID_FPM
-    NCO_CRC(_pll_set_bandwidth)(q->oscillator, Q(_float_to_fixed)(0.08f));
-#else
-    NCO_CRC(_pll_set_bandwidth)(q->oscillator, 0.08f);
-#endif
-
-    // create initial rx filter
-    q->rxfilter = FIRFILT_CRC(_create_kaiser)(17, 0.2f, 40.0f, 0.0f);
-
-    // create DC-blocking post-filter
-    q->postfilter = IIRFILT_RRR(_create_dc_blocker)(1e-4f);
-=======
-    q->ref = 1.0f / (2*M_PI*q->kf);
->>>>>>> 83324dc3
 
     // reset modem object
     FREQDEM(_reset)(q);
@@ -104,18 +70,6 @@
 // destroy modem object
 void FREQDEM(_destroy)(FREQDEM() _q)
 {
-<<<<<<< HEAD
-    // destroy rx filter
-    FIRFILT_CRC(_destroy)(_q->rxfilter);
-
-    // destroy post-filter
-    IIRFILT_RRR(_destroy)(_q->postfilter);
-
-    // destroy nco object
-    NCO_CRC(_destroy)(_q->oscillator);
-
-=======
->>>>>>> 83324dc3
     // free main object memory
     free(_q);
 }
@@ -130,21 +84,12 @@
 // reset modem object
 void FREQDEM(_reset)(FREQDEM() _q)
 {
-<<<<<<< HEAD
-    // reset oscillator, phase-locked loop
-    NCO_CRC(_reset)(_q->oscillator);
-
     // clear complex phase term
 #if LIQUID_FPM
-    _q->q.real = 0;
-    _q->q.imag = 0;
+    _q->r_prime = CQ(_zero);
 #else
-    _q->q = 0.0f;
+    _q->r_prime = 0;
 #endif
-=======
-    // clear complex phase term
-    _q->r_prime = 0;
->>>>>>> 83324dc3
 }
 
 // demodulate sample
@@ -155,60 +100,18 @@
                           TC        _r,
                           T *       _m)
 {
-<<<<<<< HEAD
-    // apply rx filter to input
-    FIRFILT_CRC(_push)(_q->rxfilter, _r);
-    FIRFILT_CRC(_execute)(_q->rxfilter, &_r);
-
-    if (_q->type == LIQUID_FREQDEM_PLL) {
-        // 
-        // push through phase-locked loop
-        //
-
-        // compute phase error from internal NCO complex exponential
-        TC p;
-        NCO_CRC(_cexpf)(_q->oscillator, &p);
+    // compute phase difference and normalize by modulation index
 #if LIQUID_FPM
-        // TODO: compute actual error
-        T phase_error = CQ(_carg)( CQ(_mul)(CQ(_conj)(p), _r) );
+    // FIXME: implement fixed-point version
+    CQ(_t) tmp      = CQ(_mul)( CQ(_conj)(_q->r_prime), _r );
+    Q(_t)  dphi_hat = CQ(_carg)( tmp );
+    *_m = Q(_mul)( dphi_hat, _q->ref );
 #else
-        float phase_error = cargf( conjf(p)*_r );
+    *_m = cargf( conjf(_q->r_prime)*_r ) * _q->ref;
 #endif
-
-        // step the PLL and the internal NCO object
-        NCO_CRC(_pll_step)(_q->oscillator, phase_error);
-        NCO_CRC(_step)(_q->oscillator);
-        
-        T freq = (NCO_CRC(_get_frequency)(_q->oscillator) -_q->dphi);
-
-        // demodulated signal is (weighted) nco frequency
-#if LIQUID_FPM
-        *_m = Q(_mul)(freq, _q->twopikf_inv);
-#else
-        *_m = freq * _q->twopikf_inv;
-#endif
-    } else {
-        // compute phase difference and normalize by modulation index
-#if LIQUID_FPM
-        // TODO: compute actual output
-        // TODO: use approximation as imag{ conj(_q->q)*r }
-        Q(_t) v = CQ(_carg)( CQ(_mul)(CQ(_conj)(_q->q), _r) ) - _q->dphi;
-        *_m = Q(_mul)( v, _q->twopikf_inv );
-#else
-        *_m = (cargf(conjf(_q->q)*(_r)) - _q->dphi) * _q->twopikf_inv;
-        _q->q = _r;
-#endif
-    }
-
-    // apply post-filtering
-    IIRFILT_RRR(_execute)(_q->postfilter, *_m, _m);
-=======
-    // compute phase difference and normalize by modulation index
-    *_m = cargf( conjf(_q->r_prime)*_r ) * _q->ref;
 
     // save previous input sample
     _q->r_prime = _r;
->>>>>>> 83324dc3
 }
 
 // demodulate block of samples
