/*
 * Copyright (c) 2011 Joseph Gaeddert
 * Copyright (c) 2011 Virginia Polytechnic Institute & State University
 *
 * This file is part of liquid.
 *
 * liquid is free software: you can redistribute it and/or modify
 * it under the terms of the GNU General Public License as published by
 * the Free Software Foundation, either version 3 of the License, or
 * (at your option) any later version.
 *
 * liquid is distributed in the hope that it will be useful,
 * but WITHOUT ANY WARRANTY; without even the implied warranty of
 * MERCHANTABILITY or FITNESS FOR A PARTICULAR PURPOSE.  See the
 * GNU General Public License for more details.
 *
 * You should have received a copy of the GNU General Public License
 * along with liquid.  If not, see <http://www.gnu.org/licenses/>.
 */

//
// SEC-DED (22,16) 8/11-rate forward error-correction block code
//
// References:
//  [Lin:2004] Lin, Shu and Costello, Daniel L. Jr., "Error Control
//      Coding," Prentice Hall, New Jersey, 2nd edition, 2004.
//

#include <stdio.h>
#include <stdlib.h>
#include <string.h>
#include <assert.h>

#include "liquid.internal.h"

#define DEBUG_FEC_SECDED2216 0

// P matrix [6 x 16 bits], [6 x 2 bytes]
//  1001 1001 0011 1100 :
//  0011 1110 1000 1010 :
//  1110 1110 0110 0000 :
//  1110 0001 1101 0001 :
//  0001 0011 1100 0111 :
//  0100 0100 0011 1111 :
unsigned char secded2216_P[12] = {
    0x99, 0x3c,
    0x3e, 0x8a,
    0xee, 0x60,
    0xe1, 0xd1,
    0x13, 0xc7,
    0x44, 0x3f};

// syndrome vectors for errors of weight 1
unsigned char secded2216_syndrome_w1[22] = {
    0x07, 0x13, 0x23, 0x31, 
    0x25, 0x29, 0x0e, 0x16, 
    0x26, 0x1a, 0x19, 0x38, 
    0x32, 0x1c, 0x0d, 0x2c, 
    0x01, 0x02, 0x04, 0x08, 
    0x10, 0x20};

// compute parity on 16-bit input
unsigned char fec_secded2216_compute_parity(unsigned char * _m)
{
    // compute encoded/transmitted message: v = m*G
    unsigned char parity = 0x00;

    // TODO : unwrap this loop
    unsigned int i;
    for (i=0; i<6; i++) {
        parity <<= 1;

        unsigned int p = liquid_c_ones[ secded2216_P[2*i+0] & _m[0] ] +
                         liquid_c_ones[ secded2216_P[2*i+1] & _m[1] ];

        parity |= p & 0x01;
    }

    return parity;
}

// compute syndrome on 22-bit input
unsigned char fec_secded2216_compute_syndrome(unsigned char * _v)
{
    // TODO : unwrap this loop
    unsigned int i;
    unsigned char syndrome = 0x00;
    for (i=0; i<6; i++) {
        syndrome <<= 1;

        unsigned int p =
            ( (_v[0] & (1<<(6-i-1))) ? 1 : 0 )+
            liquid_c_ones[ secded2216_P[2*i+0] & _v[1] ] +
            liquid_c_ones[ secded2216_P[2*i+1] & _v[2] ];

        syndrome |= p & 0x01;
    }

    return syndrome;
}

// encode symbol
//  _sym_dec    :   decoded symbol [size: 2 x 1]
//  _sym_enc    :   encoded symbol [size: 3 x 1], _sym_enc[0] has only 6 bits
void fec_secded2216_encode_symbol(unsigned char * _sym_dec,
                                  unsigned char * _sym_enc)
{
    // first six bits is parity block
    _sym_enc[0] = fec_secded2216_compute_parity(_sym_dec);

    // copy last two values
    _sym_enc[1] = _sym_dec[0];
    _sym_enc[2] = _sym_dec[1];
}

// decode symbol, returning 0/1/2 for zero/one/multiple errors
// detected, respectively
//  _sym_enc    :   encoded symbol [size: 3 x 1], _sym_enc[0] has only 6 bits
//  _sym_dec    :   decoded symbol [size: 2 x 1]
int fec_secded2216_decode_symbol(unsigned char * _sym_enc,
                                 unsigned char * _sym_dec)
{
#if 0
    // validate input
    if (_sym_enc[0] >= (1<<6)) {
        fprintf(stderr,"warning, fec_secded2216_decode_symbol(), input symbol too large\n");
    }
#endif

    // estiamte error vector
    unsigned char e_hat[3] = {0,0,0};
    int syndrome_flag = fec_secded2216_estimate_ehat(_sym_enc, e_hat);

    // compute estimated transmit vector (last 64 bits of encoded message)
    // NOTE: indices take into account first element in _sym_enc and e_hat
    //       arrays holds the parity bits
    _sym_dec[0] = _sym_enc[1] ^ e_hat[1];
    _sym_dec[1] = _sym_enc[2] ^ e_hat[2];

    // return syndrome flag
    return syndrome_flag;
}

// estimate error vector, returning 0/1/2 for zero/one/multiple errors
// detected, respectively
//  _sym_enc    :   encoded symbol [size: 3 x 1], _sym_enc[0] has only 6 bits
//  _e_hat      :   estimated error vector [size: 3 x 1]
int fec_secded2216_estimate_ehat(unsigned char * _sym_enc,
                                 unsigned char * _e_hat)
{
    // clear output array
    _e_hat[0] = 0x00;
    _e_hat[1] = 0x00;
    _e_hat[2] = 0x00;

    // compute syndrome vector, s = r*H^T = ( H*r^T )^T
    unsigned char s = fec_secded2216_compute_syndrome(_sym_enc);

    // compute weight of s
    unsigned int ws = liquid_c_ones[s];
    
    if (ws == 0) {
        // no errors detected
        return 0;
    } else {
        // estimate error location; search for syndrome with error
        // vector of weight one

        unsigned int n;
        // estimate error location
        for (n=0; n<22; n++) {
            if (s == secded2216_syndrome_w1[n]) {
                // single error detected at location 'n'
                div_t d = div(n,8);
                _e_hat[3-d.quot-1] = 1 << d.rem;

                return 1;
            }
        }

    }

<<<<<<< HEAD
    // no syndrome match; multiple errors detected
=======
    // compute estimated transmit vector (last 16 bits of encoded message)
    // NOTE: indices take into account first element in _sym_enc and e_hat
    //       arrays holds the parity bits
    _sym_dec[0] = _sym_enc[1] ^ e_hat[1];
    _sym_dec[1] = _sym_enc[2] ^ e_hat[2];

    if (syndrome_match) {
#if DEBUG_FEC_SECDED2216
        printf("secded2216_decode_symbol(): match found!\n");
#endif
        return 1;
    }

#if DEBUG_FEC_SECDED2216
    printf("secded2216_decode_symbol(): no match found (multiple errors detected)\n");
#endif
>>>>>>> 482044b4
    return 2;
}

// create SEC-DED (22,16) codec object
fec fec_secded2216_create(void * _opts)
{
    fec q = (fec) malloc(sizeof(struct fec_s));

    // set scheme
    q->scheme = LIQUID_FEC_SECDED2216;
    q->rate = fec_get_rate(q->scheme);

    // set internal function pointers
    q->encode_func      = &fec_secded2216_encode;
    q->decode_func      = &fec_secded2216_decode;
    q->decode_soft_func = NULL;

    return q;
}

// destroy SEC-DEC (22,16) object
void fec_secded2216_destroy(fec _q)
{
    free(_q);
}

// encode block of data using SEC-DEC (22,16) encoder
//
//  _q              :   encoder/decoder object
//  _dec_msg_len    :   decoded message length (number of bytes)
//  _msg_dec        :   decoded message [size: 1 x _dec_msg_len]
//  _msg_enc        :   encoded message [size: 1 x 2*_dec_msg_len]
void fec_secded2216_encode(fec _q,
                           unsigned int _dec_msg_len,
                           unsigned char *_msg_dec,
                           unsigned char *_msg_enc)
{
    unsigned int i=0;       // decoded byte counter
    unsigned int j=0;       // encoded byte counter

    // determine remainder of input length / 8
    unsigned int r = _dec_msg_len % 2;

    // for now simply encode as 2/3-rate codec (eat
    // 2 bits of parity)
    // TODO : make more efficient

    for (i=0; i<_dec_msg_len-r; i+=2) {
        // compute parity (6 bits) on two input bytes (16 bits)
        _msg_enc[j+0] = fec_secded2216_compute_parity(&_msg_dec[i]);

        // copy remaining two input bytes (16 bits)
        _msg_enc[j+1] = _msg_dec[i+0];
        _msg_enc[j+2] = _msg_dec[i+1];

        // increment output counter
        j += 3;
    }

    // if input length isn't divisible by 2, encode last few bytes
    if (r) {
        // one 16-bit symbol (decoded)
        unsigned char m[2] = {_msg_dec[i], 0x00};

        // one 22-bit symbol (encoded)
        unsigned char v[3];

        // encode
        fec_secded2216_encode_symbol(m, v);

        // there is no need to actually send all three bytes;
        // the last byte is zero and can be artificially
        // inserted at the decoder
        _msg_enc[j+0] = v[0];
        _msg_enc[j+1] = v[1];

        i += r;
        j += r+1;
    }

    assert( j == fec_get_enc_msg_length(LIQUID_FEC_SECDED2216,_dec_msg_len) );
    assert( i == _dec_msg_len);
}

// decode block of data using SEC-DEC (22,16) decoder
//
//  _q              :   encoder/decoder object
//  _dec_msg_len    :   decoded message length (number of bytes)
//  _msg_enc        :   encoded message [size: 1 x 2*_dec_msg_len]
//  _msg_dec        :   decoded message [size: 1 x _dec_msg_len]
//
//unsigned int
void fec_secded2216_decode(fec _q,
                           unsigned int _dec_msg_len,
                           unsigned char *_msg_enc,
                           unsigned char *_msg_dec)
{
    unsigned int i=0;       // decoded byte counter
    unsigned int j=0;       // encoded byte counter
    
    // determine remainder of input length / 8
    unsigned int r = _dec_msg_len % 2;

    for (i=0; i<_dec_msg_len-r; i+=2) {
        // decode straight to output
        fec_secded2216_decode_symbol(&_msg_enc[j], &_msg_dec[i]);

        j += 3;
    }

    // if input length isn't divisible by 2, decode last several bytes
    if (r) {
        // one 22-bit symbol (encoded), with last byte artifically
        // set to '00000000'
        unsigned char v[3] = {_msg_enc[j+0], _msg_enc[j+1], 0x00};

        // one 16-bit symbol (decoded)
        unsigned char m_hat[2];

        // decode symbol
        fec_secded2216_decode_symbol(v, m_hat);

        // copy just first byte to output
        _msg_dec[i] = m_hat[0];

        i += r;
        j += r+1;
    }

    assert( j == fec_get_enc_msg_length(LIQUID_FEC_SECDED2216,_dec_msg_len) );
    assert( i == _dec_msg_len);

    //return num_errors;
}<|MERGE_RESOLUTION|>--- conflicted
+++ resolved
@@ -137,6 +137,14 @@
     _sym_dec[0] = _sym_enc[1] ^ e_hat[1];
     _sym_dec[1] = _sym_enc[2] ^ e_hat[2];
 
+#if DEBUG_FEC_SECDED2216
+    if (syndrome_flag == 1) {
+        printf("secded2216_decode_symbol(): single error detected!\n");
+    } else if (syndrome_flag == 2) {
+        printf("secded2216_decode_symbol(): no match found (multiple errors detected)\n");
+    }
+#endif
+
     // return syndrome flag
     return syndrome_flag;
 }
@@ -180,26 +188,7 @@
 
     }
 
-<<<<<<< HEAD
     // no syndrome match; multiple errors detected
-=======
-    // compute estimated transmit vector (last 16 bits of encoded message)
-    // NOTE: indices take into account first element in _sym_enc and e_hat
-    //       arrays holds the parity bits
-    _sym_dec[0] = _sym_enc[1] ^ e_hat[1];
-    _sym_dec[1] = _sym_enc[2] ^ e_hat[2];
-
-    if (syndrome_match) {
-#if DEBUG_FEC_SECDED2216
-        printf("secded2216_decode_symbol(): match found!\n");
-#endif
-        return 1;
-    }
-
-#if DEBUG_FEC_SECDED2216
-    printf("secded2216_decode_symbol(): no match found (multiple errors detected)\n");
-#endif
->>>>>>> 482044b4
     return 2;
 }
 
