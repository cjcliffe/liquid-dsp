--- conflicted
+++ resolved
@@ -1,8 +1,5 @@
-<<<<<<< HEAD
-=======
 // file: doc/listings/gport.direct.example.c
 
->>>>>>> 3d5edb2e
 int main() {
     // create the port
     //     size :   1024 
