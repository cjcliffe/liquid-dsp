#
# fec_ber_esn0_hamming.gnu
#
reset
set terminal postscript eps enhanced color solid rounded
set xrange [-8:10]
set yrange [1e-5:1]
set logscale y
set format y '10^{%L}'
set size ratio 0.65
set size 1.0
set xlabel 'SNR [dB]'
set ylabel 'BER'
set key bottom right nobox
set grid xtics ytics
set pointsize 0.6
set key bottom left nobox

set pointsize 0.5

# theoretical uncoded BPSK error curve
ber_bpsk(x) = 0.5*erfc(10**(x/20))

set grid linetype 1 linecolor rgb '#cccccc' lw 1
plot \
    ber_bpsk(x) with lines linetype 1 linewidth 2.0 linecolor rgb '#000000' title 'Uncoded',\
    'data/ber-fec-hard/ber_h128.dat'     using 1:3 with linespoints linewidth 1.2 pointtype 6 linecolor rgb '#004080' title 'Hamming(12,8)',\
    'data/ber-fec-hard/ber_h74.dat'      using 1:3 with linespoints linewidth 1.2 pointtype 6 linecolor rgb '#008040' title 'Hamming(7,4)',\
    'data/ber-fec-hard/ber_r3.dat'       using 1:3 with linespoints linewidth 1.2 pointtype 6 linecolor rgb '#403000' title 'Repeat(3)',\
    'data/ber-fec-hard/ber_r5.dat'       using 1:3 with linespoints linewidth 1.2 pointtype 6 linecolor rgb '#806000' title 'Repeat(5)',\
<<<<<<< HEAD
    'data/ber-fec-hard/ber_secded7264.dat' using 1:3 with linespoints linewidth 1.2 pointtype 6 linecolor rgb '#c00060' title 'SEC-DED(72,64)'
=======
    'data/ber-fec-hard/ber_g2412.dat'    using 1:3 with linespoints linewidth 1.2 pointtype 6 linecolor rgb '#400080' title 'Golay(24,12)'
>>>>>>> 8dd827e2

#    'data/ber-fec-hard/ber_h84.dat'      using 1:3 with linespoints linewidth 1.2 pointtype 6 linecolor rgb '#008040' title 'Hamming(8,4)'<|MERGE_RESOLUTION|>--- conflicted
+++ resolved
@@ -28,10 +28,7 @@
     'data/ber-fec-hard/ber_h74.dat'      using 1:3 with linespoints linewidth 1.2 pointtype 6 linecolor rgb '#008040' title 'Hamming(7,4)',\
     'data/ber-fec-hard/ber_r3.dat'       using 1:3 with linespoints linewidth 1.2 pointtype 6 linecolor rgb '#403000' title 'Repeat(3)',\
     'data/ber-fec-hard/ber_r5.dat'       using 1:3 with linespoints linewidth 1.2 pointtype 6 linecolor rgb '#806000' title 'Repeat(5)',\
-<<<<<<< HEAD
-    'data/ber-fec-hard/ber_secded7264.dat' using 1:3 with linespoints linewidth 1.2 pointtype 6 linecolor rgb '#c00060' title 'SEC-DED(72,64)'
-=======
+    'data/ber-fec-hard/ber_secded7264.dat' using 1:3 with linespoints linewidth 1.2 pointtype 6 linecolor rgb '#c00060' title 'SEC-DED(72,64)',\
     'data/ber-fec-hard/ber_g2412.dat'    using 1:3 with linespoints linewidth 1.2 pointtype 6 linecolor rgb '#400080' title 'Golay(24,12)'
->>>>>>> 8dd827e2
 
 #    'data/ber-fec-hard/ber_h84.dat'      using 1:3 with linespoints linewidth 1.2 pointtype 6 linecolor rgb '#008040' title 'Hamming(8,4)'