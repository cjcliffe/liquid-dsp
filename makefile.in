# Copyright (c) 2007, 2008, 2009, 2010, 2011, 2012 Joseph Gaeddert
# Copyright (c) 2007, 2008, 2009, 2010, 2011, 2012 Virginia Polytechnic
#                                      Institute & State University
#
# This file is part of liquid.
#
# liquid is free software: you can redistribute it and/or modify
# it under the terms of the GNU General Public License as published by
# the Free Software Foundation, either version 3 of the License, or
# (at your option) any later version.
#
# liquid is distributed in the hope that it will be useful,
# but WITHOUT ANY WARRANTY; without even the implied warranty of
# MERCHANTABILITY or FITNESS FOR A PARTICULAR PURPOSE.  See the
# GNU General Public License for more details.
#
# You should have received a copy of the GNU General Public License
# along with liquid.  If not, see <http://www.gnu.org/licenses/>.

# 
# Makefile for liquid-dsp libraries
#
# Targets:
#    all                 :   dynamic shared-library object (e.g. libliquid.so)
#    install             :   install the dynamic shared library object and
#                            header file(s)
#    uninstall           :   uninstall the library and header file(s)
#    clean               :   clean all targets (bench, check, examples, etc)
#    distclean           :   removes everything except the originally distributed files
#    check               :   build and run autotest program
#    bench               :   build and run benchmarking program
#    examples            :   build all examples
#    sandbox             :   build all sandbox examples
#    world               :   build absolutely everything (but don't install)
#
#    clean-modules       :   clean all modules
#    clean-examples      :   clean examples programs
#    clean-sandbox       :   clean sandbox programs
#    clean-check         :   clean autotest program
#    clean-bench         :   clean benchmark program
#    clean-doc           :   clean documentation
#

# autoconf initialization macros
NAME      := @PACKAGE_NAME@
VERSION   := @PACKAGE_VERSION@
BUGREPORT := @PACKAGE_BUGREPORT@

# paths
srcdir = @srcdir@
prefix = @prefix@
exec_prefix = @exec_prefix@
VPATH = @srcdir@
include_dirs	:= . include
vpath %.h $(include_dirs)
modulesdir = src

# programs
CC = @CC@
MV	:= mv -f
RM	:= rm -f
SED	:= @SED@
GREP	:= @GREP@
AR	:= ar
RANLIB	:= ranlib

# flags
INCLUDE_CFLAGS	= $(addprefix -I ,$(include_dirs))
CONFIG_CFLAGS	= @ARCH_OPTION@ @PROFILE_OPTION@ @DEBUG_OPTION@ @SIMD_FLAGS@
# -g : debugging info
CFLAGS		+= $(INCLUDE_CFLAGS) -g -O2 -Wall -fPIC $(CONFIG_CFLAGS)
LDFLAGS		+= @LIBS@
ARFLAGS		= r
PATHSEP		= /

# 
# liquid headers
#
headers_install	:= liquid.h @EXPERIMENTAL_HEADER@
headers		:= $(headers_install) liquid.internal.h
include_headers	:= $(addprefix include/,$(headers))


## 
## liquid-dsp modules
##

all:

# additional targets to clean
extra_clean :=

# additional autotest objects
autotest_extra_obj :=

# additional benchmark objects
benchmark_extra_obj :=

#
# MODULE : agc - automatic gain control
#

# object files
agc_objects =							\
	src/agc/src/agc_crcf.o					\
	src/agc/src/agc_rrrf.o					\

# explicit targets and dependencies

src/agc/src/agc_crcf.o : %.o : %.c src/agc/src/agc.c $(headers)

src/agc/src/agc_rrrf.o : %.o : %.c src/agc/src/agc.c $(headers)

# autotests
agc_autotests :=						\
	src/agc/tests/agc_autotest.c				\

# benchmarks
agc_benchmarks :=						\
	src/agc/bench/agc_benchmark.c				\

#
# MODULE : audio
#

# described below
audio_objects :=						\
	src/audio/src/cvsd.o					\

src/cvsd/src/cvsd.o : %.o : %.c $(headers)


audio_autotests :=						\
	src/audio/tests/cvsd_autotest.c				\

audio_benchmarks :=						\
	src/audio/bench/cvsd_benchmark.c			\


# 
# MODULE : buffer
# 

buffer_objects :=						\
	src/buffer/src/bufferf.o				\
	src/buffer/src/buffercf.o				\
	src/buffer/src/bufferq16.o				\
	src/buffer/src/bufferq32.o				\
	src/buffer/src/buffercq16.o				\
	src/buffer/src/buffercq32.o				\

#	src/buffer/src/bufferui.c				\

buffer_includes :=						\
	src/buffer/src/buffer.c					\
	src/buffer/src/wdelay.c					\
	src/buffer/src/window.c					\

src/buffer/src/bufferf.o : %.o : %.c $(headers) $(buffer_includes)

src/buffer/src/buffercf.o : %.o : %.c $(headers) $(buffer_includes)

src/buffer/src/bufferui.o : %.o : %.c $(headers) $(buffer_includes)


buffer_autotests :=						\
	src/buffer/tests/cbuffer_autotest.c			\
	src/buffer/tests/sbuffer_autotest.c			\
	src/buffer/tests/wdelay_autotest.c			\
	src/buffer/tests/window_autotest.c			\

buffer_benchmarks :=						\
	src/buffer/bench/window_push_benchmark.c		\
	src/buffer/bench/window_read_benchmark.c		\

# 
# MODULE : dotprod
#
dotprod_objects :=						\
	@MLIBS_DOTPROD@						\

src/dotprod/src/dotprod_cccf.o : %.o : %.c $(headers) src/dotprod/src/dotprod.c

src/dotprod/src/dotprod_crcf.o : %.o : %.c $(headers) src/dotprod/src/dotprod.c

src/dotprod/src/dotprod_rrrf.o : %.o : %.c $(headers) src/dotprod/src/dotprod.c

# fixed-point

src/dotprod/src/dotprod_rrrq16.o : %.o : %.c $(headers)
src/dotprod/src/dotprod_rrrq32.o : %.o : %.c $(headers)

src/dotprod/src/dotprod_crcq16.o : %.o : %.c $(headers)
src/dotprod/src/dotprod_crcq32.o : %.o : %.c $(headers)

src/dotprod/src/dotprod_cccq16.o : %.o : %.c $(headers)
src/dotprod/src/dotprod_cccq32.o : %.o : %.c $(headers)

# specific machine architectures

src/dotprod/src/dotprod_rrrf.av.o : %.o : %.c $(headers)

src/dotprod/src/dotprod_rrrf.mmx.o : %.o : %.c $(headers)
src/dotprod/src/dotprod_crcf.mmx.o : %.o : %.c $(headers)
src/dotprod/src/dotprod_cccf.mmx.o : %.o : %.c $(headers)

src/dotprod/src/dotprod_rrrq16.mmx.o : %.o : %.c $(headers)
src/dotprod/src/dotprod_crcq16.mmx.o : %.o : %.c $(headers)
src/dotprod/src/dotprod_cccq16.mmx.o : %.o : %.c $(headers)

src/dotprod/src/dotprod_rrrq32.mmx.o : %.o : %.c $(headers)
src/dotprod/src/dotprod_crcq32.mmx.o : %.o : %.c $(headers)
src/dotprod/src/dotprod_cccq32.mmx.o : %.o : %.c $(headers)

dotprod_autotests :=						\
	src/dotprod/tests/dotprod_rrrf_autotest.c		\
	src/dotprod/tests/dotprod_crcf_autotest.c		\
	src/dotprod/tests/dotprod_cccf_autotest.c		\
	src/dotprod/tests/dotprod_q16_autotest.c		\
	src/dotprod/tests/dotprod_q32_autotest.c		\

dotprod_benchmarks :=						\
	src/dotprod/bench/dotprod_cccf_benchmark.c		\
	src/dotprod/bench/dotprod_crcf_benchmark.c		\
	src/dotprod/bench/dotprod_rrrf_benchmark.c		\
	src/dotprod/bench/dotprod_cccq16_benchmark.c		\
	src/dotprod/bench/dotprod_crcq16_benchmark.c		\
	src/dotprod/bench/dotprod_rrrq16_benchmark.c		\
	src/dotprod/bench/dotprod_cccq32_benchmark.c		\
	src/dotprod/bench/dotprod_crcq32_benchmark.c		\
	src/dotprod/bench/dotprod_rrrq32_benchmark.c		\

# 
# MODULE : equalization
#
equalization_objects :=						\
	src/equalization/src/equalizer_cccf.o			\
	src/equalization/src/equalizer_rrrf.o			\


$(equalization_objects) : %.o : %.c $(headers) src/equalization/src/eqlms.c src/equalization/src/eqrls.c


# autotests
equalization_autotests :=					\
	src/equalization/tests/eqrls_rrrf_autotest.c		\


# benchmarks
equalization_benchmarks :=					\
	src/equalization/bench/eqlms_cccf_benchmark.c		\
	src/equalization/bench/eqrls_cccf_benchmark.c		\

# 
# MODULE : fec - forward error-correction
#
fec_objects :=							\
	src/fec/src/crc.o					\
	src/fec/src/fec.o					\
	src/fec/src/fec_conv.o					\
	src/fec/src/fec_conv_poly.o				\
	src/fec/src/fec_conv_pmatrix.o				\
	src/fec/src/fec_conv_punctured.o			\
	src/fec/src/fec_golay2412.o				\
	src/fec/src/fec_hamming74.o				\
	src/fec/src/fec_hamming84.o				\
	src/fec/src/fec_hamming128.o				\
	src/fec/src/fec_hamming1511.o				\
	src/fec/src/fec_hamming3126.o				\
	src/fec/src/fec_hamming128_gentab.o			\
	src/fec/src/fec_pass.o					\
	src/fec/src/fec_rep3.o					\
	src/fec/src/fec_rep5.o					\
	src/fec/src/fec_rs.o					\
	src/fec/src/fec_secded2216.o				\
	src/fec/src/fec_secded3932.o				\
	src/fec/src/fec_secded7264.o				\
	src/fec/gentab/reverse_byte.o				\
	src/fec/src/sumproduct.o				\


# list explicit targets and dependencies here
$(fec_objects) : %.o : %.c $(headers)

# auto-generated tables
src/fec/gentab/reverse_byte_gentab : % : %.c

src/fec/gentab/reverse_byte.c : src/fec/gentab/reverse_byte_gentab
	./$< > $@

# add auto-generated files to extra_clean list
extra_clean +=							\
	src/fec/gentab/reverse_byte_gentab			\
	src/fec/gentab/reverse_byte.c				\
	src/fec/gentab/reverse_byte.o				\

# autotests
fec_autotests :=						\
	src/fec/tests/crc_autotest.c				\
	src/fec/tests/fec_autotest.c				\
	src/fec/tests/fec_soft_autotest.c			\
	src/fec/tests/fec_golay2412_autotest.c			\
	src/fec/tests/fec_hamming74_autotest.c			\
	src/fec/tests/fec_hamming84_autotest.c			\
	src/fec/tests/fec_hamming128_autotest.c			\
	src/fec/tests/fec_hamming1511_autotest.c		\
	src/fec/tests/fec_hamming3126_autotest.c		\
	src/fec/tests/fec_reedsolomon_autotest.c		\
	src/fec/tests/fec_rep3_autotest.c			\
	src/fec/tests/fec_rep5_autotest.c			\
	src/fec/tests/fec_secded2216_autotest.c			\
	src/fec/tests/fec_secded3932_autotest.c			\
	src/fec/tests/fec_secded7264_autotest.c			\


# benchmarks
fec_benchmarks :=						\
	src/fec/bench/crc_benchmark.c				\
	src/fec/bench/fec_encode_benchmark.c			\
	src/fec/bench/fec_decode_benchmark.c			\
	src/fec/bench/fecsoft_decode_benchmark.c		\
	src/fec/bench/sumproduct_benchmark.c			\

# 
# MODULE : fft - fast Fourier transforms, discrete sine/cosine transforms, etc.
#

fft_objects :=							\
	src/fft/src/fftf.o					\
	src/fft/src/fftq16.o					\
	src/fft/src/fftq32.o					\
	src/fft/src/asgram.o					\
	src/fft/src/spgram.o					\
	src/fft/src/fft_utilities.o				\

# explicit targets and dependencies
fft_includes :=							\
	src/fft/src/fft_common.c				\
	src/fft/src/fft_dft.c					\
	src/fft/src/fft_radix2.c				\
	src/fft/src/fft_mixed_radix.c				\
	src/fft/src/fft_rader.c					\
	src/fft/src/fft_rader2.c				\
	src/fft/src/fft_r2r_1d.c				\

src/fft/src/fftf.o   : %.o : %.c $(headers) $(fft_includes)
src/fft/src/fftq16.o : %.o : %.c $(headers) $(fft_includes)
src/fft/src/fftq32.o : %.o : %.c $(headers) $(fft_includes)

src/fft/src/asgram.o : %.o : %.c $(headers)

src/fft/src/dct.o : %.o : %.c $(headers)

src/fft/src/fft_utilities.o : %.o : %.c $(headers)

src/fft/src/mdct.o : %.o : %.c $(headers)

# fft autotest scripts
fft_autotests :=						\
	src/fft/tests/fftq16_autotest.c				\
	src/fft/tests/fft_small_autotest.c			\
	src/fft/tests/fft_radix2_autotest.c			\
	src/fft/tests/fft_composite_autotest.c			\
	src/fft/tests/fft_prime_autotest.c			\
	src/fft/tests/fft_r2r_autotest.c			\
	src/fft/tests/fft_shift_autotest.c			\

# additional autotest objects
autotest_extra_obj +=						\
	src/fft/tests/fft_runtest.o				\
	src/fft/tests/fftq16_runtest.o				\
	src/fft/tests/fft_data_2.o				\
	src/fft/tests/fft_data_3.o				\
	src/fft/tests/fft_data_4.o				\
	src/fft/tests/fft_data_5.o				\
	src/fft/tests/fft_data_6.o				\
	src/fft/tests/fft_data_7.o				\
	src/fft/tests/fft_data_8.o				\
	src/fft/tests/fft_data_9.o				\
	src/fft/tests/fft_data_10.o				\
	src/fft/tests/fft_data_16.o				\
	src/fft/tests/fft_data_17.o				\
	src/fft/tests/fft_data_20.o				\
	src/fft/tests/fft_data_21.o				\
	src/fft/tests/fft_data_22.o				\
	src/fft/tests/fft_data_24.o				\
	src/fft/tests/fft_data_26.o				\
	src/fft/tests/fft_data_30.o				\
	src/fft/tests/fft_data_32.o				\
	src/fft/tests/fft_data_35.o				\
	src/fft/tests/fft_data_36.o				\
	src/fft/tests/fft_data_43.o				\
	src/fft/tests/fft_data_48.o				\
	src/fft/tests/fft_data_63.o				\
	src/fft/tests/fft_data_64.o				\
	src/fft/tests/fft_data_79.o				\
	src/fft/tests/fft_data_92.o				\
	src/fft/tests/fft_data_96.o				\
	src/fft/tests/fft_data_120.o				\
	src/fft/tests/fft_data_130.o				\
	src/fft/tests/fft_data_157.o				\
	src/fft/tests/fft_data_192.o				\
	src/fft/tests/fft_data_317.o				\
	src/fft/tests/fft_data_509.o				\
	src/fft/tests/fft_r2rdata_8.o				\
	src/fft/tests/fft_r2rdata_27.o				\
	src/fft/tests/fft_r2rdata_32.o				\

# fft benchmark scripts
fft_benchmarks :=						\
	src/fft/bench/fftq16_benchmark.c			\
	src/fft/bench/fft_composite_benchmark.c			\
	src/fft/bench/fft_prime_benchmark.c			\
	src/fft/bench/fft_radix2_benchmark.c			\
	src/fft/bench/fft_r2r_benchmark.c			\

# additional benchmark objects
benchmark_extra_obj :=						\
	src/fft/bench/fft_runbench.o				\
	src/fft/bench/fftq16_runbench.o				\

#
# MODULE : filter
#

filter_objects :=						\
	src/filter/src/bessel.o					\
	src/filter/src/butter.o					\
	src/filter/src/cheby1.o					\
	src/filter/src/cheby2.o					\
	src/filter/src/ellip.o					\
	src/filter/src/filter_rrrf.o				\
	src/filter/src/filter_crcf.o				\
	src/filter/src/filter_cccf.o				\
	src/filter/src/filter_rrrq16.o				\
	src/filter/src/filter_crcq16.o				\
	src/filter/src/filter_cccq16.o				\
	src/filter/src/firdes.o					\
	src/filter/src/firdespm.o				\
	src/filter/src/fnyquist.o				\
	src/filter/src/gmsk.o					\
	src/filter/src/group_delay.o				\
	src/filter/src/hM3.o					\
	src/filter/src/iirdes.pll.o				\
	src/filter/src/iirdes.o					\
	src/filter/src/lpc.o					\
	src/filter/src/rcos.o					\
	src/filter/src/rkaiser.o				\
	src/filter/src/rrcos.o					\


# list explicit targets and dependencies here
filter_includes :=						\
	src/filter/src/firfarrow.c				\
	src/filter/src/firfilt.c				\
	src/filter/src/firhilb.c				\
	src/filter/src/firpfb.c					\
	src/filter/src/iirfilt.c				\
	src/filter/src/iirfiltsos.c				\
	src/filter/src/interp.c					\
	src/filter/src/decim.c					\
	src/filter/src/msresamp.c				\
	src/filter/src/resamp.c					\
	src/filter/src/resamp2.c				\
	src/filter/src/symsync.c				\

src/filter/src/bessel.o : %.o : %.c $(headers)

src/filter/src/bessel.o : %.o : %.c $(headers)

src/filter/src/butter.o : %.o : %.c $(headers)

src/filter/src/cheby1.o : %.o : %.c $(headers)

src/filter/src/cheby2.o : %.o : %.c $(headers)

src/filter/src/ellip.o : %.o : %.c $(headers)

src/filter/src/filter_rrrf.o : %.o : %.c $(headers) $(filter_includes)

src/filter/src/filter_crcf.o : %.o : %.c $(headers) $(filter_includes)

src/filter/src/filter_cccf.o : %.o : %.c $(headers) $(filter_includes)

src/filter/src/firdes.o : %.o : %.c $(headers)

src/filter/src/firdespm.o : %.o : %.c $(headers)

src/filter/src/group_delay.o : %.o : %.c $(headers)

src/filter/src/hM3.o : %.o : %.c $(headers)

src/filter/src/iirdes.pll.o : %.o : %.c $(headers)

src/filter/src/iirdes.o : %.o : %.c $(headers)

src/filter/src/lpc.o : %.o : %.c $(headers)

src/filter/src/rcos.o : %.o : %.c $(headers)

src/filter/src/rkaiser.o : %.o : %.c $(headers)

src/filter/src/rrcos.o : %.o : %.c $(headers)


filter_autotests :=						\
	src/filter/tests/decim_autotest.c			\
	src/filter/tests/filter_crosscorr_autotest.c		\
	src/filter/tests/firdes_autotest.c			\
	src/filter/tests/firdespm_autotest.c			\
<<<<<<< HEAD
	src/filter/tests/firfilt_rrrf_autotest.c		\
	src/filter/tests/firfilt_crcf_autotest.c		\
	src/filter/tests/firfilt_q16_autotest.c			\
=======
	src/filter/tests/firfilt_xxxf_autotest.c		\
>>>>>>> a6c3fb56
	src/filter/tests/firhilb_autotest.c			\
	src/filter/tests/firpfb_autotest.c			\
	src/filter/tests/groupdelay_autotest.c			\
	src/filter/tests/iirdes_autotest.c			\
	src/filter/tests/iirfilt_rrrf_autotest.c		\
	src/filter/tests/iirfilt_crcf_autotest.c		\
	src/filter/tests/iirfiltsos_rrrf_autotest.c		\
	src/filter/tests/interp_autotest.c			\
	src/filter/tests/resamp2_crcf_autotest.c		\

# additional autotest objects
autotest_extra_obj +=						\
	src/filter/tests/firfilt_runtest.o			\
	src/filter/tests/firfilt_rrrf_data_h4x8.o		\
	src/filter/tests/firfilt_crcf_data_h4x8.o		\
	src/filter/tests/firfilt_cccf_data_h4x8.o		\
	src/filter/tests/firfilt_rrrf_data_h7x16.o		\
	src/filter/tests/firfilt_crcf_data_h7x16.o		\
	src/filter/tests/firfilt_cccf_data_h7x16.o		\
	src/filter/tests/firfilt_rrrf_data_h13x32.o		\
	src/filter/tests/firfilt_crcf_data_h13x32.o		\
	src/filter/tests/firfilt_cccf_data_h13x32.o		\
	src/filter/tests/firfilt_rrrf_data_h23x64.o		\
	src/filter/tests/firfilt_crcf_data_h23x64.o		\
	src/filter/tests/firfilt_cccf_data_h23x64.o		\

filter_benchmarks :=						\
	src/filter/bench/decim_benchmark.c			\
	src/filter/bench/firhilb_benchmark.c			\
	src/filter/bench/firfilt_crcf_benchmark.c		\
	src/filter/bench/firfilt_q16_benchmark.c		\
	src/filter/bench/iirfilt_crcf_benchmark.c		\
	src/filter/bench/interp_crcf_benchmark.c		\
	src/filter/bench/resamp_benchmark.c			\
	src/filter/bench/resamp2_benchmark.c			\
	src/filter/bench/symsync_benchmark.c			\

# 
# MODULE : fpm
#

# define specific headers for building fixed-point math objects
fpm_headers	:= $(headers) liquidfpm.h liquidfpm.internal.h

# fixed-point math auto-generated tables
#   The target generator programs listed below determine which
#   source files are generated. For example,
#     "src/fpm/gentab.qtype_cordic"
#   generates these sources:
#     "src/fpm/gentab.q16_cordic.c"
#     "src/fpm/gentab.q32_cordic.c"

# target generator programs
fpm_gentab_programs :=						\
	src/fpm/gentab/gentab.qtype_constants			\
	src/fpm/gentab/gentab.qtype_logexp_shiftadd		\
	src/fpm/gentab/gentab.qtype_logexp_frac			\
	src/fpm/gentab/gentab.qtype_cordic			\
	src/fpm/gentab/gentab.qtype_hyperbolic_cordic	 	\
	src/fpm/gentab/gentab.qtype_trigtab			\

# declare target source files from above "target generator programs"
fpm_gentab_src_q16 = $(patsubst src/fpm/gentab/gentab.qtype%,src/fpm/gentab/q16%.c,$(fpm_gentab_programs))
fpm_gentab_src_q32 = $(patsubst src/fpm/gentab/gentab.qtype%,src/fpm/gentab/q32%.c,$(fpm_gentab_programs))

# declare resulting object files from above source files
fpm_gentab_obj_q16 = $(patsubst %.c,%.o,$(fpm_gentab_src_q16))
fpm_gentab_obj_q32 = $(patsubst %.c,%.o,$(fpm_gentab_src_q32))

# build gentab programs from source
$(fpm_gentab_programs) : % : %.c $(fpm_headers)
	$(CC) $(CFLAGS) -o $@ $< $(LDFLAGS)

# generate source files by running program and piping output to target
$(fpm_gentab_src_q16) : src/fpm/gentab/q16%.c : src/fpm/gentab/gentab.qtype% ;  ./$< -n16 > $@
$(fpm_gentab_src_q32) : src/fpm/gentab/q32%.c : src/fpm/gentab/gentab.qtype% ;  ./$< -n32 > $@

# type conversion scripts
scripts/q16_float_to_fixed : % : %.c
	$(CC) $(CFLAGS) -o $@ $< $(LDFLAGS)

scripts/q16_fixed_to_float : % : %.c
	$(CC) $(CFLAGS) -o $@ $< $(LDFLAGS)

# add auto-generated files to extra_clean list (programs, sources,
# and objects)
extra_clean +=							\
	$(fpm_gentab_programs)					\
	$(fpm_gentab_src_q16)					\
	$(fpm_gentab_src_q32)					\
	$(fpm_gentab_obj_q16)					\
	$(fpm_gentab_obj_q32)					\
	scripts/q16_float_to_fixed				\
	scripts/q16_fixed_to_float				\

# target fixed-point math objects
fpm_objects :=							\
	src/fpm/src/q16.o					\
	src/fpm/src/q32.o					\
	$(fpm_gentab_obj_q16)					\
	$(fpm_gentab_obj_q32)					\

# files included by macro sources
fpm_includes :=							\
	src/fpm/src/cqtype_arithmetic.c				\
	src/fpm/src/cqtype_conversion.c				\
	src/fpm/src/cqtype_trig_cordic.c			\
	src/fpm/src/cqtype_logexp_cordic.c			\
	src/fpm/src/qtype_arithmetic.port.c			\
	src/fpm/src/qtype_inv_newton.c				\
	src/fpm/src/qtype_log2_frac.c				\
	src/fpm/src/qtype_exp2_frac.c				\
	src/fpm/src/qtype_log2_shiftadd.c			\
	src/fpm/src/qtype_exp2_shiftadd.c			\
	src/fpm/src/qtype_atan_frac.c				\
	src/fpm/src/qtype_atan_cordic.c				\
	src/fpm/src/qtype_sincos_cordic.c			\
	src/fpm/src/qtype_sincos_tab.c				\
	src/fpm/src/qtype_sinhcosh_cordic.c			\
	src/fpm/src/qtype_hyperbolic_shiftadd.c			\
	src/fpm/src/qtype_sqrt.c				\
	src/fpm/src/qtype_cbrt.c				\
	src/fpm/src/qtype_gamma.c				\
	src/fpm/src/qtype_erf.c					\
	src/fpm/src/qtype_trig.c				\
	src/fpm/src/qtype_hyperbolic.c				\
	src/fpm/src/qtype_logexp.c				\
	src/fpm/src/qtype_power.c				\

src/fpm/src/q16.o : %.o : %.c $(fpm_headers) $(fpm_includes)

src/fpm/src/q32.o : %.o : %.c $(fpm_headers) $(fpm_includes)

fpm_autotests :=						\
	src/fpm/tests/qtype_constants_autotest.c		\
	src/fpm/tests/qtype_div_autotest.c			\
	src/fpm/tests/qtype_inv_newton_autotest.c		\
	src/fpm/tests/qtype_mul_autotest.c			\
	src/fpm/tests/qtype_round_autotest.c			\
	src/fpm/tests/qtype_exp_autotest.c			\
	src/fpm/tests/qtype_log_autotest.c			\
	src/fpm/tests/qtype_atan_autotest.c			\
	src/fpm/tests/qtype_sincos_autotest.c			\
	src/fpm/tests/qtype_sinhcosh_autotest.c			\
	src/fpm/tests/qtype_sqrt_autotest.c			\
	src/fpm/tests/qtype_gamma_autotest.c			\
	src/fpm/tests/qtype_erf_autotest.c			\
	src/fpm/tests/cqtype_arithmetic_autotest.c		\
	src/fpm/tests/cqtype_logexp_autotest.c			\

fpm_benchmarks :=						\
	src/fpm/bench/qtype_div_benchmark.c			\
	src/fpm/bench/qtype_mul_benchmark.c			\
	src/fpm/bench/qtype_exp2_benchmark.c			\
	src/fpm/bench/qtype_log2_benchmark.c			\
	src/fpm/bench/qtype_atan_benchmark.c			\
	src/fpm/bench/qtype_sincos_benchmark.c			\


# 
# MODULE : framing
#

framing_objects :=						\
	src/framing/src/bpacketgen.o				\
	src/framing/src/bpacketsync.o				\
	src/framing/src/bsync_rrrf.o				\
	src/framing/src/bsync_crcf.o				\
	src/framing/src/bsync_cccf.o				\
	src/framing/src/framesyncprops.o			\
	src/framing/src/framesyncstats.o			\
	src/framing/src/framegen64.o				\
	src/framing/src/framesync64.o				\
	src/framing/src/flexframegen.o				\
	src/framing/src/flexframesync.o				\
	src/framing/src/gmskframegen.o				\
	src/framing/src/gmskframesync.o				\
	src/framing/src/ofdmflexframegen.o			\
	src/framing/src/ofdmflexframesync.o			\
	src/framing/src/packetizer.o				\
	src/framing/src/interleaver.o				\


# list explicit targets and dependencies here

src/framing/src/bpacketgen.o : %.o : %.c $(headers)

src/framing/src/bpacketsync.o : %.o : %.c $(headers)

src/framing/src/bsync_rrrf.o : %.o : %.c $(headers) src/framing/src/bsync.c

src/framing/src/bsync_crcf.o : %.o : %.c $(headers) src/framing/src/bsync.c

src/framing/src/bsync_cccf.o : %.o : %.c $(headers) src/framing/src/bsync.c

src/framing/src/framesyncprops.o : %.o : %.c $(headers)

src/framing/src/framesyncstats.o : %.o : %.c $(headers)

src/framing/src/framegen64.o : %.o : %.c $(headers)

src/framing/src/framesync64.o : %.o : %.c $(headers)

src/framing/src/flexframegen.o : %.o : %.c $(headers)

src/framing/src/flexframesync.o : %.o : %.c $(headers)

src/framing/src/ofdmflexframegen.o : %.o : %.c $(headers)

src/framing/src/ofdmflexframesync.o : %.o : %.c $(headers)

src/framing/src/packetizer.o : %.o : %.c $(headers)

src/framing/src/interleaver.o : %.o : %.c $(headers)


framing_autotests :=						\
	src/framing/tests/bpacketsync_autotest.c		\
	src/framing/tests/bsync_autotest.c			\
	src/framing/tests/flexframe_autotest.c			\
	src/framing/tests/packetizer_autotest.c			\
	src/framing/tests/interleaver_autotest.c		\


framing_benchmarks :=						\
	src/framing/bench/bpacketsync_benchmark.c		\
	src/framing/bench/flexframesync_benchmark.c		\
	src/framing/bench/gmskframesync_benchmark.c		\
	src/framing/bench/interleaver_benchmark.c		\
	src/framing/bench/packetizer_decode_benchmark.c		\


# 
# MODULE : math
#

math_objects :=							\
	src/math/src/poly.o					\
	src/math/src/polyc.o					\
	src/math/src/polyf.o					\
	src/math/src/polycf.o					\
	src/math/src/math.o					\
	src/math/src/math.bessel.o				\
	src/math/src/math.gamma.o				\
	src/math/src/math.complex.o				\
	src/math/src/math.trig.o				\
	src/math/src/modular_arithmetic.o			\


poly_includes :=						\
	src/math/src/poly.common.c				\
	src/math/src/poly.expand.c				\
	src/math/src/poly.findroots.c				\
	src/math/src/poly.lagrange.c				\

src/math/src/poly.o : %.o : %.c $(headers) $(poly_includes)

src/math/src/polyc.o : %.o : %.c $(headers) $(poly_includes)

src/math/src/polyf.o : %.o : %.c $(headers) $(poly_includes)

src/math/src/polycf.o : %.o : %.c $(headers) $(poly_includes)

src/math/src/math.o : %.o : %.c $(headers)

src/math/src/math.bessel.o : %.o : %.c $(headers)

src/math/src/math.gamma.o : %.o : %.c $(headers)

src/math/src/math.complex.o : %.o : %.c $(headers)

src/math/src/math.trig.o : %.o : %.c $(headers)

src/math/src/modular_arithmetic.o : %.o : %.c $(headers)


math_autotests :=						\
	src/math/tests/kbd_autotest.c				\
	src/math/tests/math_autotest.c				\
	src/math/tests/math_bessel_autotest.c			\
	src/math/tests/math_gamma_autotest.c			\
	src/math/tests/math_complex_autotest.c			\
	src/math/tests/polynomial_autotest.c			\


math_benchmarks :=						\
	src/math/bench/polyfit_benchmark.c			\


#
# MODULE : matrix
#

matrix_objects :=						\
	src/matrix/src/matrix.o					\
	src/matrix/src/matrixf.o				\
	src/matrix/src/matrixc.o				\
	src/matrix/src/matrixcf.o				\
	src/matrix/src/smatrix.common.o				\
	src/matrix/src/smatrixb.o				\
	src/matrix/src/smatrixf.o				\
	src/matrix/src/smatrixi.o				\


matrix_includes :=						\
	src/matrix/src/matrix.base.c				\
	src/matrix/src/matrix.cgsolve.c				\
	src/matrix/src/matrix.chol.c				\
	src/matrix/src/matrix.gramschmidt.c			\
	src/matrix/src/matrix.inv.c				\
	src/matrix/src/matrix.linsolve.c			\
	src/matrix/src/matrix.ludecomp.c			\
	src/matrix/src/matrix.qrdecomp.c			\
	src/matrix/src/matrix.math.c				\

src/matrix/src/matrix.o : %.o : %.c $(headers) $(matrix_includes)

src/matrix/src/matrixc.o : %.o : %.c $(headers) $(matrix_includes)

src/matrix/src/matrixf.o : %.o : %.c $(headers) $(matrix_includes)

src/matrix/src/matrixcf.o : %.o : %.c $(headers) $(matrix_includes)

src/matrix/src/smatrixb.o: %.o : %.c $(headers) src/matrix/src/smatrix.c

src/matrix/src/smatrixf.o: %.o : %.c $(headers) src/matrix/src/smatrix.c

src/matrix/src/smatrixi.o: %.o : %.c $(headers) src/matrix/src/smatrix.c



matrix_autotests :=						\
	src/matrix/tests/matrixcf_autotest.c			\
	src/matrix/tests/matrixf_autotest.c			\
	src/matrix/tests/smatrixb_autotest.c			\
	src/matrix/tests/smatrixf_autotest.c			\
	src/matrix/tests/smatrixi_autotest.c			\


matrix_benchmarks :=						\
	src/matrix/bench/matrixf_inv_benchmark.c		\
	src/matrix/bench/matrixf_linsolve_benchmark.c		\
	src/matrix/bench/matrixf_mul_benchmark.c		\
	src/matrix/bench/smatrixf_mul_benchmark.c		\


# 
# MODULE : modem
#

modem_objects :=						\
	src/modem/src/ampmodem.o				\
	src/modem/src/freqmodem.o				\
	src/modem/src/gmskdem.o					\
	src/modem/src/gmskmod.o					\
	src/modem/src/modemf.o					\
	src/modem/src/modem_utilities.o				\
	src/modem/src/modem_apsk_const.o			\
	src/modem/src/modem_arb_const.o				\
	src/modem/src/modemq16.o				\

# explicit targets and dependencies
modem_includes :=						\
	src/modem/src/modem_common.c				\
	src/modem/src/modem_psk.c				\
	src/modem/src/modem_dpsk.c				\
	src/modem/src/modem_ask.c				\
	src/modem/src/modem_qam.c				\
	src/modem/src/modem_apsk.c				\
	src/modem/src/modem_bpsk.c				\
	src/modem/src/modem_qpsk.c				\
	src/modem/src/modem_ook.c				\
	src/modem/src/modem_sqam32.c				\
	src/modem/src/modem_sqam128.c				\
	src/modem/src/modem_arb.c				\
	
#src/modem/src/modem_demod_soft_const.c

# main modem object
src/modem/src/modemf.o : %.o : %.c $(headers) $(modem_includes)

src/modem/src/modemq16.o : %.o : %.c $(headers) $(modem_includes)

src/modem/src/gmskmod.o: %.o : %.c $(headers)

src/modem/src/gmskdem.o: %.o : %.c $(headers)

src/modem/src/ampmodem.o: %.o : %.c $(headers)

src/modem/src/freqmodem.o: %.o : %.c $(headers)

src/modem/src/modem_utilities.o: %.o : %.c $(headers)

src/modem/src/modem_apsk_const.o: %.o : %.c $(headers)

src/modem/src/modem_arb_const.o: %.o : %.c $(headers)


modem_autotests :=						\
	src/modem/tests/modem_autotest.c			\
	src/modem/tests/modem_demodsoft_autotest.c		\
	src/modem/tests/modem_demodstats_autotest.c		\
	src/modem/tests/modemq16_autotest.c			\

modem_benchmarks :=						\
	src/modem/bench/gmskmodem_benchmark.c			\
	src/modem/bench/modem_modulate_benchmark.c		\
	src/modem/bench/modem_demodulate_benchmark.c		\
	src/modem/bench/modem_demodsoft_benchmark.c		\

# 
# MODULE : multicarrier
#

multicarrier_objects :=						\
	src/multicarrier/src/firpfbch_crcf.o			\
	src/multicarrier/src/firpfbch_cccf.o			\
	src/multicarrier/src/ofdmframe.common.o			\
	src/multicarrier/src/ofdmframegen.o			\
	src/multicarrier/src/ofdmframesync.o			\

# list explicit targets and dependencies here
src/multicarrier/src/firpfbch_crcf.o : %_crcf.o : %.c
src/multicarrier/src/firpfbch_cccf.o : %_cccf.o : %.c

# autotests
multicarrier_autotests :=					\
	src/multicarrier/tests/firpfbch_synthesizer_autotest.c	\
	src/multicarrier/tests/firpfbch_analyzer_autotest.c	\
	src/multicarrier/tests/ofdmframesync_autotest.c		\

# benchmarks
multicarrier_benchmarks :=					\
	src/multicarrier/bench/firpfbch_benchmark.c		\
	src/multicarrier/bench/ofdmframesync_acquire_benchmark.c	\
	src/multicarrier/bench/ofdmframesync_rxsymbol_benchmark.c	\

# 
# MODULE : nco - numerically-controlled oscillator
#

nco_objects :=							\
	src/nco/src/nco_crcf.o					\
	src/nco/src/nco.utilities.o				\


src/nco/src/nco_crcf.o: %.o : %.c $(headers) src/nco/src/nco.c

src/nco/src/nco.utilities.o: %.o : %.c $(headers)


# autotests
nco_autotests :=						\
	src/nco/tests/nco_autotest.c				\
	src/nco/tests/pll_autotest.c				\
	src/nco/tests/unwrap_phase_autotest.c			\
	src/nco/tests/vco_autotest.c				\


# benchmarks
nco_benchmarks :=						\
	src/nco/bench/nco_benchmark.c				\
	src/nco/bench/vco_benchmark.c				\

# 
# MODULE : optim - optimization
#

optim_objects :=						\
	src/optim/src/chromosome.o				\
	src/optim/src/gasearch.o				\
	src/optim/src/gradsearch.o				\
	src/optim/src/optim.common.o				\
	src/optim/src/qnsearch.o				\
	src/optim/src/utilities.o				\

$(optim_objects) : %.o : %.c $(headers)

# autotests
optim_autotests :=

# benchmarks
optim_benchmarks :=


# 
# MODULE : quantization
#

quantization_objects :=						\
	src/quantization/src/compand.o				\
	src/quantization/src/quantizercf.o			\
	src/quantization/src/quantizerf.o			\
	src/quantization/src/quantizer.inline.o			\


src/quantization/src/compand.o: %.o : %.c $(headers)

src/quantization/src/quantizercf.o: %.o : %.c $(headers) src/quantization/src/quantizer.c

src/quantization/src/quantizerf.o: %.o : %.c $(headers) src/quantization/src/quantizer.c

src/quantization/src/quantizer.inline.o: %.o : %.c $(headers)


# autotests
quantization_autotests :=					\
	src/quantization/tests/compand_autotest.c		\
	src/quantization/tests/quantize_autotest.c		\


# benchmarks
quantization_benchmarks :=					\
	src/quantization/bench/quantizer_benchmark.c		\
	src/quantization/bench/compander_benchmark.c		\

# 
# MODULE : random
#

random_objects :=						\
	src/random/src/rand.o					\
	src/random/src/randn.o					\
	src/random/src/randexp.o				\
	src/random/src/randweib.o				\
	src/random/src/randgamma.o				\
	src/random/src/randnakm.o				\
	src/random/src/randricek.o				\
	src/random/src/scramble.o				\


$(random_objects) : %.o : %.c $(headers)

# autotests
random_autotests :=						\
	src/random/tests/scramble_autotest.c			\

#	src/random/tests/random_autotest.c


# benchmarks
random_benchmarks :=						\
	src/random/bench/random_benchmark.c			\


# 
# MODULE : sequence
#

sequence_objects :=						\
	src/sequence/src/bsequence.o				\
	src/sequence/src/msequence.o				\


$(sequence_objects) : %.o : %.c $(headers)


# autotests
sequence_autotests :=						\
	src/sequence/tests/bsequence_autotest.c			\
	src/sequence/tests/complementary_codes_autotest.c	\
	src/sequence/tests/msequence_autotest.c			\

# benchmarks
sequence_benchmarks :=

# 
# MODULE : utility
#

utility_objects :=						\
	src/utility/src/bshift_array.o				\
	src/utility/src/count_bits.o				\
	src/utility/src/msb_index.o				\
	src/utility/src/pack_bytes.o				\
	src/utility/src/shift_array.o				\
	src/utility/gentab/count_ones.o				\

$(utility_objects) : %.o : %.c $(headers)

# auto-generated tables
src/utility/gentab/count_ones_gentab : % : %.c

src/utility/gentab/count_ones.c : src/utility/gentab/count_ones_gentab
	./$< > $@

# add auto-generated files to extra_clean list
extra_clean +=							\
	src/utility/gentab/count_ones_gentab			\
	src/utility/gentab/count_ones.c				\
	src/utility/gentab/count_ones.o				\


# autotests
utility_autotests :=						\
	src/utility/tests/bshift_array_autotest.c		\
	src/utility/tests/count_bits_autotest.c			\
	src/utility/tests/pack_bytes_autotest.c			\
	src/utility/tests/shift_array_autotest.c		\


# benchmarks
utility_benchmarks :=


# 
# MODULE : experimental
#

# legacy sources (not built, but keep around just in case)
#	src/experimental/legacy/dct.o
#	src/experimental/legacy/mdct.o
#	src/experimental/legacy/mdct_benchmark.c


# explicit targets and dependencies

experimental_filter_includes :=					\
	src/experimental/src/iirqmfb.c				\
	src/experimental/src/itqmfb.c				\
	src/experimental/src/qmfb.c				\
	src/experimental/src/symsync2.c				\
	src/experimental/src/symsynclp.c			\

src/experimental/src/filter_rrrf.o: %.o : %.c $(headers) $(experimental_filter_includes)

src/experimental/src/filter_crcf.o: %.o : %.c $(headers) $(experimental_filter_includes)

src/experimental/src/filter_cccf.o: %.o : %.c $(headers) $(experimental_filter_includes)




# Target collection
#
# Information about targets for each module is collected
# in these variables
objects :=							\
	src/libliquid.o						\
	$(agc_objects)						\
	$(audio_objects)					\
	$(buffer_objects)					\
	$(dotprod_objects)					\
	$(equalization_objects)					\
	$(fec_objects)						\
	$(fft_objects)						\
	$(filter_objects)					\
	$(fpm_objects)						\
	$(framing_objects)					\
	$(math_objects)						\
	$(matrix_objects)					\
	$(modem_objects)					\
	$(multicarrier_objects)					\
	$(nco_objects)						\
	$(optim_objects)					\
	$(quantization_objects)					\
	$(random_objects)					\
	$(sequence_objects)					\
	$(utility_objects)					\
	@EXPERIMENTAL_MLIBS@
	

autotest_sources :=						\
	autotest/null_autotest.c				\
	$(agc_autotests)					\
	$(audio_autotests)					\
	$(buffer_autotests)					\
	$(dotprod_autotests)					\
	$(equalization_autotests)				\
	$(fec_autotests)					\
	$(fft_autotests)					\
	$(filter_autotests)					\
	$(fpm_autotests)					\
	$(framing_autotests)					\
	$(math_autotests)					\
	$(matrix_autotests)					\
	$(modem_autotests)					\
	$(multicarrier_autotests)				\
	$(nco_autotests)					\
	$(optim_autotests)					\
	$(quantization_autotests)				\
	$(random_autotests)					\
	$(sequence_autotests)					\
	$(utility_autotests)					\
	@EXPERIMENTAL_AUTOTESTS@
	

benchmark_sources :=						\
	bench/null_benchmark.c					\
	$(agc_benchmarks)					\
	$(audio_benchmarks)					\
	$(buffer_benchmarks)					\
	$(dotprod_benchmarks)					\
	$(equalization_benchmarks)				\
	$(fec_benchmarks)					\
	$(fft_benchmarks)					\
	$(filter_benchmarks)					\
	$(fpm_benchmarks)					\
	$(framing_benchmarks)					\
	$(math_benchmarks)					\
	$(matrix_benchmarks)					\
	$(modem_benchmarks)					\
	$(multicarrier_benchmarks)				\
	$(nco_benchmarks)					\
	$(optim_benchmarks)					\
	$(quantization_benchmarks)				\
	$(random_benchmarks)					\
	$(sequence_benchmarks)					\
	$(utility_benchmarks)					\
	@EXPERIMENTAL_BENCHMARKS@


##
## TARGET : all       - build shared library (default)
##
.PHONY: all

# Shared library
SHARED_LIB	= @SH_LIB@

# liquid library definition
libliquid.a: $(objects)
	$(AR) $(ARFLAGS) $@ $^
	$(RANLIB) $@

# darwin
#
# gcc -dynamiclib -install_name libliquid.dylib -o libliquid.dylib libmodem.a libutility.a 
libliquid.dylib: $(objects)
	$(CC) -dynamiclib -install_name $@ -o $@ $^ $(LDFLAGS)

# linux, et al
libliquid.so: libliquid.a
	$(CC) -shared -Xlinker -soname=$@ -o $@ -Wl,-whole-archive $^ -Wl,-no-whole-archive $(LDFLAGS)

all: libliquid.a $(SHARED_LIB)

##
## TARGET : help      - print list of targets (see documentation for more)
##

# look for all occurences of '## TARGET : ' and print rest of line to screen
help:
	@echo "Targets for liquid-dsp makefile:"
	@$(GREP) -E "^## TARGET : " [Mm]akefile | $(SED) 's/## TARGET : /  /'

## 
## TARGET : install   - installs the libraries and header files in the host system
##

install:
	@echo "installing..."
	mkdir -p $(exec_prefix)/lib
	install -m 644 -p $(SHARED_LIB) libliquid.a $(exec_prefix)/lib
	mkdir -p $(prefix)/include
	mkdir -p $(prefix)/include/liquid
	install -m 644 -p $(addprefix include/,$(headers_install)) $(prefix)/include/liquid
	@echo ""
	@echo "---------------------------------------------------------"
	@echo "  liquid-dsp was successfully installed.     "
	@echo ""
	@echo "  On some machines (e.g. Linux) you should rebind your"
	@echo "  libraries by running 'ldconfig' to make the shared"
	@echo "  object available.  You might also need to modify your"
	@echo "  LD_LIBRARY_PATH environment variable to include the"
	@echo "  directory $(exec_prefix)"
	@echo ""
	@echo "  Please report bugs to $(BUGREPORT)"
	@echo "---------------------------------------------------------"
	@echo ""

## 
## TARGET : uninstall - uninstalls the libraries and header files in the host system
##

uninstall:
	@echo "uninstalling..."
	$(RM) $(addprefix $(prefix)/include/liquid/, $(headers_install))
	$(RM) $(exec_prefix)/lib/libliquid.a
	$(RM) $(exec_prefix)/lib/$(SHARED_LIB)
	@echo "done."

##
## autoscript
##

autoscript : scripts/autoscript

scripts/autoscript.o scripts/main.o : %.o : %.c
	$(CC) $(CFLAGS) -c -o $@ $<

scripts/autoscript : scripts/autoscript.o scripts/main.o
	$(CC) $(CFLAGS) -o $@ $^ $(LDFLAGS)

clean-autoscript :
	$(RM) scripts/autoscript.o scripts/main.o scripts/autoscript


##
## TARGET : check     - build and run autotest scripts
##

# Autotests are used to check the validity and accuracy of the
# DSP libraries.

.PHONY: autotest
autotest_prog	= xautotest

# run the autotest generator script to create autotest_include.h
autotest_include.h : scripts/autoscript $(autotest_sources) $(include_headers)
	./scripts/autoscript $(PATHSEP) autotest $(autotest_sources) > $@

# autotest objects
# NOTE: by default, gcc compiles any file with a '.h' extension as a 'pre-compiled
#       header' so we need to explicity tell it to compile as a c source file with
#       the '-x c' flag
autotest_obj = $(patsubst %.c,%.o,$(autotest_sources))
$(autotest_obj) : %.o : %.c $(include_headers)
	$(CC) $(CFLAGS) $< -c -o $@

# additional autotest objects
$(autotest_extra_obj) : %.o : %.c $(include_headers)

# compile the autotest internal library functions without linking
autotest/autotestlib.o : autotest/autotestlib.c autotest/autotest.h
	$(CC) $(CFLAGS) $< -c -o $@

# compile the autotest program without linking
$(autotest_prog).o : autotest/autotest.c autotest/autotest.h autotest_include.h
	$(CC) $(CFLAGS) $< -c -o $@

# link the autotest program with the objects
# NOTE: linked libraries must come _after_ the target program
$(autotest_prog): $(autotest_prog).o $(autotest_obj) $(autotest_extra_obj) autotest/autotestlib.o libliquid.a
	$(CC) $^ -o $@ $(LDFLAGS)

# run the autotest program
check: $(autotest_prog)
	./$(autotest_prog) -v

# clean the generated files
clean-check:
	$(RM) autotest_include.h $(autotest_prog).o $(autotest_prog)
	$(RM) $(autotest_obj)
	$(RM) $(autotest_extra_obj)


##
## TARGET : bench     - build and run all benchmarks
##

# Benchmarks measure the relative speed of the DSP algorithms running
# on the target platform.
.PHONY: bench
bench_prog	= benchmark
BENCH_CFLAGS	= -Wall $(INCLUDE_CFLAGS) $(CONFIG_CFLAGS)
BENCH_LDFLAGS	= $(LDFLAGS)

# run the benchmark generator script to create benchmark_include.h
benchmark_include.h : scripts/autoscript $(benchmark_sources) $(include_headers)
	./scripts/autoscript $(PATHSEP) benchmark $(benchmark_sources) > $@

# benchmark objects
# NOTE: by default, gcc compiles any file with a '.h' extension as a 'pre-compiled
#       header' so we need to explicity tell it to compile as a c source file with
#       the '-x c' flag
benchmark_obj = $(patsubst %.c,%.o,$(benchmark_sources))
$(benchmark_obj) : %.o : %.c $(include_headers)
	$(CC) $(BENCH_CFLAGS) $< -c -o $@

# additional benchmark objects
$(benchmark_extra_obj) : %.o : %.c $(include_headers)

# compile the benchmark program without linking
$(bench_prog).o: bench/bench.c benchmark_include.h bench/bench.c
	$(CC) $(BENCH_CFLAGS) $< -c -o $(bench_prog).o

# link the benchmark program with the library objects
# NOTE: linked libraries must come _after_ the target program
$(bench_prog): $(bench_prog).o $(benchmark_obj) $(benchmark_extra_obj) libliquid.a
	$(CC) $^ -o $(bench_prog) $(BENCH_LDFLAGS)

# run the benchmark program
bench: $(bench_prog)
	./$(bench_prog)

# benchmark compare script
scripts/benchmark_compare : % : %.c
	$(CC) $(CFLAGS) -o $@ $< $(LDFLAGS)

# fftbench program
bench/fftbench.o : %.o : %.c
	$(CC) $(BENCH_CFLAGS) $< -c -o $@

bench/fftbench : % : %.o libliquid.a
	$(CC) $^ -o $@ $(BENCH_LDFLAGS)

# clean up the generated files
clean-bench:
	$(RM) benchmark_include.h $(bench_prog).o $(bench_prog)
	$(RM) scripts/benchmark_compare
	$(RM) $(benchmark_obj)
	$(RM) $(benchmark_extra_obj)
	$(RM) bench/fftbench


## 
## TARGET : examples  - build all examples binaries
##
.PHONY: examples
example_programs :=						\
	examples/agc_example					\
	examples/agc_qpsk_example				\
	examples/agc_squelch_example				\
	examples/ampmodem_example				\
	examples/asgram_example					\
	examples/autocorr_cccf_example				\
	examples/bpacketsync_example				\
	examples/bsequence_example				\
	examples/bufferf_example				\
	examples/chromosome_example				\
	examples/compand_example				\
	examples/compand_cf_example				\
	examples/complementary_codes_example			\
	examples/crc_example					\
	examples/cgsolve_example				\
	examples/cvsd_example					\
	examples/decim_crcf_example				\
	examples/dotprod_rrrf_example				\
	examples/dotprod_cccf_example				\
	examples/eqlms_cccf_blind_example			\
	examples/eqlms_cccf_example				\
	examples/eqrls_cccf_example				\
	examples/fec_example					\
	examples/fec_soft_example				\
	examples/fft_example					\
	examples/firfarrow_rrrf_example				\
	examples/firfarrow_rrrf_sine_example			\
	examples/firfilt_rrrf_example				\
	examples/firdes_kaiser_example				\
	examples/firdespm_example				\
	examples/firhilb_example				\
	examples/firhilb_decim_example				\
	examples/firhilb_interp_example				\
	examples/firpfbch_example				\
	examples/firpfbch_analysis_example			\
	examples/firpfbch_synthesis_example			\
	examples/flexframesync_example				\
	examples/flexframesync_advanced_example			\
	examples/flexframesync_reconfig_example			\
	examples/framesync64_example				\
	examples/freqmodem_example				\
	examples/gasearch_example				\
	examples/gasearch_knapsack_example			\
	examples/gmskframesync_example				\
	examples/gmskmodem_example				\
	examples/gradsearch_datafit_example			\
	examples/gradsearch_example				\
	examples/interleaver_example				\
	examples/interleaver_soft_example			\
	examples/interleaver_scatterplot_example		\
	examples/iirdes_example					\
	examples/iirdes_analog_example				\
	examples/iirdes_pll_example				\
	examples/iirfilt_crcf_example				\
	examples/interp_crcf_example				\
	examples/kbd_window_example				\
	examples/lpc_example					\
	examples/libliquid_example				\
	examples/matched_filter_example				\
	examples/math_lngamma_example				\
	examples/math_primitive_root_example			\
	examples/modem_arb_example				\
	examples/modem_example					\
	examples/modemq16_example				\
	examples/modem_soft_example				\
	examples/modemq16_soft_example				\
	examples/modular_arithmetic_example			\
	examples/msequence_example				\
	examples/msresamp_crcf_example				\
	examples/nco_example					\
	examples/nco_pll_example				\
	examples/nco_pll_modem_example				\
	examples/nyquist_filter_example				\
	examples/ofdmflexframesync_example			\
	examples/ofdmframesync_example				\
	examples/packetizer_example				\
	examples/packetizer_soft_example			\
	examples/pll_example					\
	examples/polyfit_example				\
	examples/polyfit_lagrange_example			\
	examples/poly_findroots_example				\
	examples/quantize_example				\
	examples/qnsearch_example				\
	examples/random_histogram_example			\
	examples/repack_bytes_example				\
	examples/resamp_crcf_example				\
	examples/resamp2_crcf_example				\
	examples/resamp2_crcf_decim_example			\
	examples/resamp2_crcf_filter_example			\
	examples/resamp2_crcf_interp_example			\
	examples/scramble_example				\
	examples/smatrix_example				\
	examples/spgram_example					\
	examples/symsync_crcf_example				\
	examples/wdelayf_example				\
	examples/windowf_example				\
	@EXPERIMENTAL_EXAMPLES@

#	examples/metadata_example
#	examples/ofdmframegen_example
#	examples/gmskframe_example
#	examples/fading_generator_example
#	examples/ricek_channel_example

example_objects	= $(patsubst %,%.o,$(example_programs))
examples: $(example_programs)

EXAMPLES_LDFLAGS = $(LDFLAGS)

# NOTE: linked libraries must come _after_ the target program
$(example_objects): %.o : %.c

$(example_programs): % : %.o libliquid.a
	$(CC) $(CFLAGS) $^ -o $@ $(LDFLAGS)

# clean examples
clean-examples:
	$(RM) examples/*.o
	$(RM) $(example_programs)

## 
## TARGET : sandbox   - build all sandbox binaries
##

# NOTE: sandbox _requires_ fftw3 to build
.PHONY: sandbox
sandbox_programs =						\
	sandbox/crc_gentab					\
	sandbox/ellip_func_test					\
	sandbox/ellip_test					\
	sandbox/eqlms_cccf_test					\
	sandbox/fecsoft_ber_test				\
	sandbox/fec_golay2412_test				\
	sandbox/fec_golay_test					\
	sandbox/fec_hamming3126_example				\
	sandbox/fec_hamming128_test				\
	sandbox/fec_hamming128_gentab				\
	sandbox/fec_hamming128_example				\
	sandbox/fec_hamming74_gentab				\
	sandbox/fec_hamming84_gentab				\
	sandbox/fec_hamming_test				\
	sandbox/fec_ldpc_test					\
	sandbox/fec_rep3_test					\
	sandbox/fec_rep5_test					\
	sandbox/fec_secded2216_test				\
	sandbox/fec_secded3932_test				\
	sandbox/fec_secded7264_test				\
	sandbox/fec_spc2216_test				\
	sandbox/fec_secded_punctured_test			\
	sandbox/fecsoft_conv_test				\
	sandbox/fecsoft_hamming128_gentab			\
	sandbox/fecsoft_ldpc_test				\
	sandbox/fec_sumproduct_test				\
	sandbox/fft_dual_radix_test				\
	sandbox/fft_mixed_radix_test				\
	sandbox/fft_recursive_plan_test				\
	sandbox/fft_recursive_test				\
	sandbox/fft_rader_prime_test				\
	sandbox/fft_rader_prime_radix2_test			\
	sandbox/fft_r2r_test					\
	sandbox/firdes_energy_test				\
	sandbox/firdes_fexp_test				\
	sandbox/firdes_gmskrx_test				\
	sandbox/firdes_length_test				\
	sandbox/firpfbch_analysis_alignment_test		\
	sandbox/firpfbch_analysis_equivalence_test		\
	sandbox/firpfbch_synthesis_equivalence_test		\
	sandbox/gmskmodem_test					\
	sandbox/householder_test				\
	sandbox/iirdes_example					\
	sandbox/levinson_test					\
	sandbox/matched_filter_test				\
	sandbox/matched_filter_cfo_test				\
	sandbox/math_lngamma_test				\
	sandbox/math_cacosf_test				\
	sandbox/math_casinf_test				\
	sandbox/math_catanf_test				\
	sandbox/math_cexpf_test					\
	sandbox/math_clogf_test					\
	sandbox/math_csqrtf_test				\
	sandbox/matrix_test					\
	sandbox/minsearch_test					\
	sandbox/minsearch2_test					\
	sandbox/matrix_eig_test					\
	sandbox/modem_demodulate_arb_gentab			\
	sandbox/modem_demodulate_soft_test			\
	sandbox/modem_demodulate_soft_gentab			\
	sandbox/ofdmoqam_firpfbch_test				\
	sandbox/ofdm_ber_test					\
	sandbox/ofdmframe_papr_test				\
	sandbox/ofdmframesync_cfo_test				\
	sandbox/packetizer_persistent_ber_test			\
	sandbox/pll_design_test					\
	sandbox/predemod_sync_test				\
	sandbox/quasinewton_test				\
	sandbox/resamp2_crcf_filterbank_test			\
	sandbox/resamp2_crcf_interp_recreate_test		\
	sandbox/rkaiser2_test					\
	sandbox/simplex_test					\
	sandbox/symsync_eqlms_test				\
	sandbox/svd_test					\
	sandbox/thiran_allpass_iir_test				\

#	firpfbch_analysis_test
#	sandbox/ofdmoqam_firpfbch_cfo_test
#	sandbox/mdct_test
#	sandbox/fct_test


sandbox_objects	= $(patsubst %,%.o,$(sandbox_programs))
sandbox: $(sandbox_programs)
SANDBOX_LDFLAGS = $(LDFLAGS) -lfftw3f

# NOTE: linked libraries must come _after_ the target program
$(sandbox_objects): %.o : %.c

$(sandbox_programs): % : %.o libliquid.a
	$(CC) $(CFLAGS) $^ -o $@ $(LDFLAGS)

# clean sandbox
clean-sandbox:
	$(RM) sandbox/*.o
	$(RM) $(sandbox_programs)


## 
## TARGET : doc       - build documentation (doc/liquid.pdf)
##

doc : doc/liquid.pdf

doc/liquid.pdf : libliquid.a
	cd doc ; make

clean-doc :
	cd doc ; make mostlyclean

distclean-doc :
	cd doc ; make distclean


# Clean
.PHONY: clean

##
## TARGET : world     - build absolutely everything
##
world : all check bench examples sandbox doc

##
## TARGET : clean     - clean build (objects, dependencies, libraries, etc.)
##

clean-modules:
	@echo "cleaning modules..."
	$(RM) src/agc/src/*.o          src/agc/bench/*.o          src/agc/tests/*.o
	$(RM) src/audio/src/*.o        src/audio/bench/*.o        src/audio/tests/*.o
	$(RM) src/buffer/src/*.o       src/buffer/bench/*.o       src/buffer/tests/*.o
	$(RM) src/dotprod/src/*.o      src/dotprod/bench/*.o      src/dotprod/tests/*.o
	$(RM) src/equalization/src/*.o src/equalization/bench/*.o src/equalization/tests/*.o
	$(RM) src/fec/src/*.o          src/fec/bench/*.o          src/fec/tests/*.o
	$(RM) src/fft/src/*.o          src/fft/bench/*.o          src/fft/tests/*.o
	$(RM) src/filter/src/*.o       src/filter/bench/*.o       src/filter/tests/*.o
	$(RM) src/fpm/src/*.o          src/fpm/bench/*.o          src/fpm/tests/*.o
	$(RM) src/framing/src/*.o      src/framing/bench/*.o      src/framing/tests/*.o
	$(RM) src/math/src/*.o         src/math/bench/*.o         src/math/tests/*.o
	$(RM) src/matrix/src/*.o       src/matrix/bench/*.o       src/matrix/tests/*.o
	$(RM) src/modem/src/*.o        src/modem/bench/*.o        src/modem/tests/*.o
	$(RM) src/multicarrier/src/*.o src/multicarrier/bench/*.o src/multicarrier/tests/*.o
	$(RM) src/nco/src/*.o          src/nco/bench/*.o          src/nco/tests/*.o
	$(RM) src/optim/src/*.o        src/optim/bench/*.o        src/optim/tests/*.o
	$(RM) src/quantization/src/*.o src/quantization/bench/*.o src/quantization/tests/*.o
	$(RM) src/random/src/*.o       src/random/bench/*.o       src/random/tests/*.o
	$(RM) src/utility/src/*.o      src/utility/bench/*.o      src/utility/tests/*.o
	$(RM) src/experimental/src/*.o src/experimental/bench/*.o src/experimental/tests/*.o
	$(RM) libliquid.o

clean: clean-modules clean-autoscript clean-check clean-bench clean-examples clean-sandbox clean-doc
	$(RM) $(extra_clean)
	$(RM) libliquid.a
	$(RM) $(SHARED_LIB)

##
## TARGET : distclean - removes everything except the originally distributed files
##

distclean: clean distclean-doc
	@echo "cleaning distribution..."
	$(RM) octave-core *.m
	$(RM) configure config.h config.h.in config.h.in~ config.log config.status
	$(RM) -r autom4te.cache
	$(RM) makefile
<|MERGE_RESOLUTION|>--- conflicted
+++ resolved
@@ -508,13 +508,8 @@
 	src/filter/tests/filter_crosscorr_autotest.c		\
 	src/filter/tests/firdes_autotest.c			\
 	src/filter/tests/firdespm_autotest.c			\
-<<<<<<< HEAD
-	src/filter/tests/firfilt_rrrf_autotest.c		\
-	src/filter/tests/firfilt_crcf_autotest.c		\
 	src/filter/tests/firfilt_q16_autotest.c			\
-=======
 	src/filter/tests/firfilt_xxxf_autotest.c		\
->>>>>>> a6c3fb56
 	src/filter/tests/firhilb_autotest.c			\
 	src/filter/tests/firpfb_autotest.c			\
 	src/filter/tests/groupdelay_autotest.c			\
