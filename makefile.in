# Copyright (c) 2007, 2008, 2009, 2010 Joseph Gaeddert
# Copyright (c) 2007, 2008, 2009, 2010 Virginia Polytechnic
#                                      Institute & State University
#
# This file is part of liquid.
#
# liquid is free software: you can redistribute it and/or modify
# it under the terms of the GNU General Public License as published by
# the Free Software Foundation, either version 3 of the License, or
# (at your option) any later version.
#
# liquid is distributed in the hope that it will be useful,
# but WITHOUT ANY WARRANTY; without even the implied warranty of
# MERCHANTABILITY or FITNESS FOR A PARTICULAR PURPOSE.  See the
# GNU General Public License for more details.
#
# You should have received a copy of the GNU General Public License
# along with liquid.  If not, see <http://www.gnu.org/licenses/>.

# 
# Makefile for liquid SDR libraries
#
# Targets:
#    all                 :   dynamic shared-library object (e.g. libliquid.so)
#    install             :   install the dynamic shared library object and
#                            header file(s)
#    uninstall           :   uninstall the library and header file(s)
#    clean               :   clean all targets (bench, check, examples, etc)
#    distclean           :   removes everything except the originally distributed files
#    check               :   build and run autotest program
#    bench               :   build and run benchmarking program
#    examples            :   build all examples
#    todolist            :   generate list of todos (text file)
#    todolist.html       :   generate list of todos (html file)
#    world               :   build absolutely everything (but don't install)
#
#    clean-[modulename]  :   clean module [modulename]
#    clean-modules       :   clean all modules
#    clean-examples      :   clean examples
#    clean-check         :   clean autotest program
#    clean-bench         :   clean benchmark program
#

# paths
srcdir = @srcdir@
prefix = @prefix@
exec_prefix = @exec_prefix@
VPATH = @srcdir@
include_dirs	:= . include
vpath %.h $(include_dirs)
modulesdir = src

# programs
CC = @CC@
MV	:= mv -f
RM	:= rm -f
SED	:= @SED@
GREP	:= @GREP@
AR	:= ar
RANLIB	:= ranlib

# flags
INCLUDE_CFLAGS	= $(addprefix -I ,$(include_dirs))
CONFIG_CFLAGS	= @ARCH_OPTION@ @PROFILE_OPTION@ @DEBUG_OPTION@
# -g : debugging info
CFLAGS		+= $(INCLUDE_CFLAGS) -g -O2 -Wall -fPIC $(CONFIG_CFLAGS)
LDFLAGS		+= @LIBS@
ARFLAGS		= r
PATHSEP		= /

# 
# liquid headers
#
headers_install	:= liquid.h @EXPERIMENTAL_HEADER@
headers		:= $(headers_install) liquid.internal.h
include_headers	:= $(addprefix include/,$(headers))


## 
## liquid-dsp modules
##

all:

#
# MODULE : agc - automatic gain control
#

# object files
agc_objects =				\
	src/agc/src/agc_crcf.o		\
	src/agc/src/agc_rrrf.o		\

# explicit targets and dependencies

src/agc/src/agc_crcf.o : %.o : %.c src/agc/src/agc.c $(headers)

src/agc/src/agc_rrrf.o : %.o : %.c src/agc/src/agc.c $(headers)

# autotests
agc_autotests :=			\
	src/agc/tests/agc_autotest.h

# benchmarks
agc_benchmarks :=			\
	src/agc/bench/agc_benchmark.h

#
# MODULE : audio
#

# described below
audio_objects :=			\
	src/audio/src/cvsd.o		\

src/cvsd/src/cvsd.o : %.o : %.c $(headers)


audio_autotests :=			\
	src/audio/tests/cvsd_autotest.h

audio_benchmarks :=


# 
# MODULE : buffer
# 

buffer_objects :=			\
	src/buffer/src/bufferf.o	\
	src/buffer/src/buffercf.o

#	src/buffer/src/bufferui.c	\

src/buffer/src/bufferf.o : %.o : %.c $(headers)

src/buffer/src/buffercf.o : %.o : %.c $(headers)

src/buffer/src/bufferui.o : %.o : %.c $(headers)


buffer_autotests :=				\
	src/buffer/tests/cbuffer_autotest.h	\
	src/buffer/tests/sbuffer_autotest.h	\
	src/buffer/tests/wdelay_autotest.h	\
	src/buffer/tests/window_autotest.h	\

buffer_benchmarks :=				\
	src/buffer/bench/window_benchmark.h	\

# 
# MODULE : dotprod
#
dotprod_objects :=				\
	@MLIBS_DOTPROD@				\

src/dotprod/src/dotprod_cccf.o : %.o : %.c $(headers) src/dotprod/src/dotprod.c

src/dotprod/src/dotprod_crcf.o : %.o : %.c $(headers) src/dotprod/src/dotprod.c

src/dotprod/src/dotprod_rrrf.o : %.o : %.c $(headers) src/dotprod/src/dotprod.c

# specific machine architectures

src/dotprod/src/dotprod_rrrf.av.o : %.o : %.c $(headers)

src/dotprod/src/dotprod_rrrf.mmx.o : %.o : %.c $(headers)

dotprod_autotests :=					\
	src/dotprod/tests/dotprod_rrrf_autotest.h	\
	src/dotprod/tests/dotprod_crcf_autotest.h	\

dotprod_benchmarks :=					\
	src/dotprod/bench/dotprod_cccf_benchmark.h	\
	src/dotprod/bench/dotprod_crcf_benchmark.h	\
	src/dotprod/bench/dotprod_rrrf_benchmark.h	\

# 
# MODULE : equalization
#
equalization_objects :=				\
	src/equalization/src/equalizer_cccf.o	\
	src/equalization/src/equalizer_rrrf.o	\


$(equalization_objects) : %.o : %.c $(headers) src/equalization/src/eqlms.c src/equalization/src/eqrls.c


# autotests
equalization_autotests :=				\
	src/equalization/tests/eqrls_rrrf_autotest.h	\


# benchmarks
equalization_benchmarks :=				\
	src/equalization/bench/eqlms_cccf_benchmark.h	\
	src/equalization/bench/eqrls_cccf_benchmark.h	\

# 
# MODULE : fec - forward error-correction
#
fec_objects :=				\
	src/fec/src/crc.o			\
	src/fec/src/fec.o			\
	src/fec/src/fec_conv.o		\
	src/fec/src/fec_conv_poly.o		\
	src/fec/src/fec_conv_pmatrix.o	\
	src/fec/src/fec_conv_punctured.o	\
	src/fec/src/fec_hamming74.o		\
	src/fec/src/fec_hamming84.o		\
	src/fec/src/fec_hamming128.o	\
	src/fec/src/fec_pass.o		\
	src/fec/src/fec_rep3.o		\
	src/fec/src/fec_rep5.o		\
	src/fec/src/fec_rs.o		\


# list explicit targets and dependencies here
$(fec_objects) : %.o : %.c $(headers)


# autotests
fec_autotests :=				\
	src/fec/tests/crc_autotest.h		\
	src/fec/tests/fec_autotest.h		\
	src/fec/tests/fec_hamming74_autotest.h	\
	src/fec/tests/fec_hamming84_autotest.h	\
	src/fec/tests/fec_hamming128_autotest.h	\
	src/fec/tests/fec_reedsolomon_autotest.h	\
	src/fec/tests/fec_rep3_autotest.h		\
	src/fec/tests/fec_rep5_autotest.h		\


# benchmarks
fec_benchmarks :=				\
	src/fec/bench/fec_encode_benchmark.h	\
	src/fec/bench/fec_decode_benchmark.h	\

# 
# MODULE : fft - fast Fourier transforms, discrete sine/cosine transforms, etc.
#

fft_objects :=				\
	src/fft/src/asgram.o		\
	src/fft/src/dct.o			\
	src/fft/src/fftf.o			\
	src/fft/src/fft_common.o		\
	src/fft/src/mdct.o			\


# explicit targets and dependencies
fft_includes :=					\
	src/fft/src/fft_create_plan.c	\
	src/fft/src/fct_execute.c		\
	src/fft/src/dct_execute.c		\
	src/fft/src/dst_execute.c		\
	src/fft/src/mdct_execute.c		\
	src/fft/src/imdct_execute.c		\
	src/fft/src/fft_execute.c		\
	src/fft/src/fft.common.c		\


src/fft/src/fftf.o : %.o : %.c $(headers) $(fft_includes)

src/fft/src/asgram.o : %.o : %.c $(headers)

src/fft/src/dct.o : %.o : %.c $(headers)

src/fft/src/fftf.o : %.o : %.c $(headers)

src/fft/src/fft_common.o : %.o : %.c $(headers)

src/fft/src/mdct.o : %.o : %.c $(headers)


fft_autotests :=					\
	src/fft/tests/fft_autotest.h		\
	src/fft/tests/fft_r2r_autotest.h		\
	src/fft/tests/fft_shift_autotest.h		\


fft_benchmarks :=					\
	src/fft/bench/mdct_benchmark.h		\
	src/fft/bench/fft_benchmark.h		\
	src/fft/bench/fft_r2r_benchmark.h		\

#
# MODULE : filter
#

filter_objects :=			\
	src/filter/src/bessel.o		\
	src/filter/src/butter.o		\
	src/filter/src/cheby1.o		\
	src/filter/src/cheby2.o		\
	src/filter/src/ellip.o		\
	src/filter/src/filter_rrrf.o	\
	src/filter/src/filter_crcf.o	\
	src/filter/src/filter_cccf.o	\
	src/filter/src/firdes.o		\
	src/filter/src/firdespm.o	\
	src/filter/src/group_delay.o	\
	src/filter/src/hM3.o		\
	src/filter/src/iirdes.pll.o	\
	src/filter/src/iirdes.o		\
	src/filter/src/lpc.o		\
	src/filter/src/rcos.o		\
	src/filter/src/rkaiser.o	\
	src/filter/src/rrcos.o		\


# list explicit targets and dependencies here
filter_includes :=			\
	src/filter/src/firfarrow.c	\
	src/filter/src/firfilt.c	\
	src/filter/src/firpfb.c		\
	src/filter/src/iirfilt.c	\
	src/filter/src/iirfiltsos.c	\
	src/filter/src/interp.c		\
	src/filter/src/decim.c		\
	src/filter/src/resamp.c		\
	src/filter/src/resamp2.c	\
	src/filter/src/symsync.c	\

src/filter/src/bessel.o : %.o : %.c $(headers)

src/filter/src/bessel.o : %.o : %.c $(headers)

src/filter/src/butter.o : %.o : %.c $(headers)

src/filter/src/cheby1.o : %.o : %.c $(headers)

src/filter/src/cheby2.o : %.o : %.c $(headers)

src/filter/src/ellip.o : %.o : %.c $(headers)

src/filter/src/filter_rrrf.o : %.o : %.c $(headers) $(filter_includes)

src/filter/src/filter_crcf.o : %.o : %.c $(headers) $(filter_includes)

src/filter/src/filter_cccf.o : %.o : %.c $(headers) $(filter_includes)

src/filter/src/firdes.o : %.o : %.c $(headers)

src/filter/src/firdespm.o : %.o : %.c $(headers)

src/filter/src/group_delay.o : %.o : %.c $(headers)

src/filter/src/hM3.o : %.o : %.c $(headers)

src/filter/src/iirdes.pll.o : %.o : %.c $(headers)

src/filter/src/iirdes.o : %.o : %.c $(headers)

src/filter/src/lpc.o : %.o : %.c $(headers)

src/filter/src/rcos.o : %.o : %.c $(headers)

src/filter/src/rkaiser.o : %.o : %.c $(headers)

src/filter/src/rrcos.o : %.o : %.c $(headers)


filter_autotests :=					\
	src/filter/tests/decim_autotest.h		\
	src/filter/tests/firdes_autotest.h		\
	src/filter/tests/firdespm_autotest.h		\
	src/filter/tests/firfilt_rrrf_autotest.h	\
	src/filter/tests/firfilt_crcf_autotest.h	\
	src/filter/tests/firhilb_autotest.h		\
	src/filter/tests/firpfb_autotest.h		\
	src/filter/tests/groupdelay_autotest.h		\
	src/filter/tests/iirdes_autotest.h		\
	src/filter/tests/iirfilt_rrrf_autotest.h	\
	src/filter/tests/iirfilt_crcf_autotest.h	\
	src/filter/tests/iirfiltsos_rrrf_autotest.h	\
	src/filter/tests/interp_autotest.h		\


filter_benchmarks :=					\
	src/filter/bench/decim_benchmark.h		\
	src/filter/bench/firhilb_benchmark.h		\
	src/filter/bench/firfilt_rrrf_benchmark.h	\
	src/filter/bench/iirfilt_benchmark.h		\
	src/filter/bench/interp_benchmark.h		\
	src/filter/bench/resamp_benchmark.h		\
	src/filter/bench/resamp2_benchmark.h		\
	src/filter/bench/symsync_benchmark.h		\

# 
# MODULE : framing
#

framing_objects :=				\
	src/framing/src/bpacketgen.o		\
	src/framing/src/bpacketsync.o		\
	src/framing/src/bsync_rrrf.o		\
	src/framing/src/bsync_crcf.o		\
	src/framing/src/bsync_cccf.o		\
	src/framing/src/framesyncprops.o	\
	src/framing/src/framesyncstats.o	\
	src/framing/src/framegen64.o		\
	src/framing/src/framesync64.o		\
	src/framing/src/flexframegen.o		\
	src/framing/src/flexframesync.o		\
	src/framing/src/ofdmflexframegen.o	\
	src/framing/src/ofdmflexframesync.o	\
	src/framing/src/packetizer.o		\
	src/framing/src/interleaver.o		\
	src/framing/src/interleaver_create.o	\
	src/framing/src/interleaver_permute.o	\


# list explicit targets and dependencies here

src/framing/src/bpacketgen.o : %.o : %.c $(headers)

src/framing/src/bpacketsync.o : %.o : %.c $(headers)

src/framing/src/bsync_rrrf.o : %.o : %.c $(headers) src/framing/src/bsync.c

src/framing/src/bsync_crcf.o : %.o : %.c $(headers) src/framing/src/bsync.c

src/framing/src/bsync_cccf.o : %.o : %.c $(headers) src/framing/src/bsync.c

src/framing/src/framesyncprops.o : %.o : %.c $(headers)

src/framing/src/framesyncstats.o : %.o : %.c $(headers)

src/framing/src/framegen64.o : %.o : %.c $(headers)

src/framing/src/framesync64.o : %.o : %.c $(headers)

src/framing/src/flexframegen.o : %.o : %.c $(headers)

src/framing/src/flexframesync.o : %.o : %.c $(headers)

src/framing/src/ofdmflexframegen.o : %.o : %.c $(headers)

src/framing/src/ofdmflexframesync.o : %.o : %.c $(headers)

src/framing/src/packetizer.o : %.o : %.c $(headers)

src/framing/src/interleaver.o : %.o : %.c $(headers)

src/framing/src/interleaver_create.o : %.o : %.c $(headers)

src/framing/src/interleaver_permute.o : %.o : %.c $(headers)


framing_autotests :=					\
	src/framing/tests/bpacketsync_autotest.h	\
	src/framing/tests/bsync_autotest.h		\
	src/framing/tests/flexframe_autotest.h		\
	src/framing/tests/packetizer_autotest.h		\
	src/framing/tests/interleaver_autotest.h	\


framing_benchmarks :=					\
	src/framing/bench/bpacketsync_benchmark.h	\
	src/framing/bench/flexframesync_benchmark.h	\
	src/framing/bench/interleaver_benchmark.h	\


# 
# MODULE : math
#

math_objects :=					\
	src/math/src/poly.o			\
	src/math/src/polyc.o			\
	src/math/src/polyf.o			\
	src/math/src/polycf.o			\
	src/math/src/math.o			\
	src/math/src/math.bessel.o		\
	src/math/src/math.gamma.o		\
	src/math/src/math.complex.o		\
	src/math/src/math.trig.o		\


poly_includes :=				\
	src/math/src/poly.common.c		\
	src/math/src/poly.expand.c		\
	src/math/src/poly.findroots.c		\
	src/math/src/poly.lagrange.c		\

src/math/src/poly.o : %.o : %.c $(headers) $(poly_includes)

src/math/src/polyc.o : %.o : %.c $(headers) $(poly_includes)

src/math/src/polyf.o : %.o : %.c $(headers) $(poly_includes)

src/math/src/polycf.o : %.o : %.c $(headers) $(poly_includes)

src/math/src/math.o : %.o : %.c $(headers)

src/math/src/math.bessel.o : %.o : %.c $(headers)

src/math/src/math.gamma.o : %.o : %.c $(headers)

src/math/src/math.complex.o : %.o : %.c $(headers)

src/math/src/math.trig.o : %.o : %.c $(headers)


math_autotests :=				\
	src/math/tests/kbd_autotest.h		\
	src/math/tests/math_autotest.h		\
	src/math/tests/math_bessel_autotest.h	\
	src/math/tests/math_gamma_autotest.h	\
	src/math/tests/math_complex_autotest.h	\
	src/math/tests/polynomial_autotest.h	\


math_benchmarks :=

#
# MODULE : matrix
#

matrix_objects :=				\
	src/matrix/src/matrix.o			\
	src/matrix/src/matrixf.o		\
	src/matrix/src/matrixc.o		\
	src/matrix/src/matrixcf.o		\


matrix_includes :=				\
	src/matrix/src/matrix.base.c		\
	src/matrix/src/matrix.cgsolve.c		\
	src/matrix/src/matrix.chol.c		\
	src/matrix/src/matrix.gramschmidt.c	\
	src/matrix/src/matrix.inv.c		\
	src/matrix/src/matrix.linsolve.c	\
	src/matrix/src/matrix.ludecomp.c	\
	src/matrix/src/matrix.qrdecomp.c	\
	src/matrix/src/matrix.math.c		\

src/matrix/src/matrix.o : %.o : %.c $(headers) $(matrix_includes)

src/matrix/src/matrixc.o : %.o : %.c $(headers) $(matrix_includes)

src/matrix/src/matrixf.o : %.o : %.c $(headers) $(matrix_includes)

src/matrix/src/matrixcf.o : %.o : %.c $(headers) $(matrix_includes)



matrx_autotests :=				\
	src/matrix/tests/matrixcf_autotest.h	\
	src/matrix/tests/matrixf_autotest.h	\


matrix_benchmarks :=


# 
# MODULE : modem
#

modem_objects :=				\
	src/modem/src/gmskmod.o			\
	src/modem/src/gmskdem.o			\
	src/modem/src/modem_arb_const.o		\
	src/modem/src/modem_apsk_const.o	\
	src/modem/src/modem_create.o		\
	src/modem/src/modem_common.o		\
	src/modem/src/modem_modulate.o		\
	src/modem/src/modem_demodulate.o	\
	src/modem/src/ampmodem.o		\
	src/modem/src/freqmodem.o		\


src/modem/src/gmskmod.o: %.o : %.c $(headers)

src/modem/src/gmskdem.o: %.o : %.c $(headers)

src/modem/src/modem_arb_const.o: %.o : %.c $(headers)

src/modem/src/modem_apsk_const.o: %.o : %.c $(headers)

src/modem/src/modem_create.o: %.o : %.c $(headers)

src/modem/src/modem_common.o: %.o : %.c $(headers)

src/modem/src/modem_modulate.o: %.o : %.c $(headers)

src/modem/src/modem_demodulate.o: %.o : %.c $(headers)

src/modem/src/ampmodem.o: %.o : %.c $(headers)

src/modem/src/freqmodem.o: %.o : %.c $(headers)



modem_autotests :=					\
	src/modem/tests/modem_autotest.h		\
	src/modem/tests/modem_phase_error_autotest.h


modem_benchmarks :=					\
	src/modem/bench/gmskmodem_benchmark.h		\
	src/modem/bench/modem_modulate_benchmark.h	\
	src/modem/bench/modem_demodulate_benchmark.h

# 
# MODULE : multicarrier
#

multicarrier_objects :=					\
	src/multicarrier/src/firpfbch_crcf.o		\
	src/multicarrier/src/firpfbch_cccf.o		\
	src/multicarrier/src/mdctch.o			\
	src/multicarrier/src/ofdmframe.common.o		\
	src/multicarrier/src/ofdmframegen.o		\
	src/multicarrier/src/ofdmframesync.o		\
	src/multicarrier/src/ofdmoqam.o			\
	src/multicarrier/src/ofdmoqamframe.common.o	\
	src/multicarrier/src/ofdmoqamframegen.o		\
	src/multicarrier/src/ofdmoqamframesync.o	\

# list explicit targets and dependencies here

# autotests
multicarrier_autotests :=					\
	src/multicarrier/tests/firpfbch_synthesizer_autotest.h	\
	src/multicarrier/tests/firpfbch_analyzer_autotest.h	\

#	ofdmoqam_autotest.h

# benchmarks
multicarrier_benchmarks :=						\
	src/multicarrier/bench/firpfbch_benchmark.h			\
	src/multicarrier/bench/ofdmframesync_acquire_benchmark.h	\
	src/multicarrier/bench/ofdmframesync_rxsymbol_benchmark.h	\
	src/multicarrier/bench/ofdmoqam_benchmark.h			\

# 
# MODULE : nco - numerically-controlled oscillator
#

nco_objects :=				\
	src/nco/src/nco_crcf.o		\
	src/nco/src/nco.utilities.o	\


src/nco/src/nco_crcf.o: %.o : %.c $(headers) src/nco/src/nco.c

src/nco/src/nco.utilities.o: %.o : %.c $(headers)


# autotests
nco_autotests :=				\
	src/nco/tests/nco_autotest.h		\
	src/nco/tests/pll_autotest.h		\
	src/nco/tests/unwrap_phase_autotest.h	\
	src/nco/tests/vco_autotest.h


# benchmarks
nco_benchmarks :=				\
	src/nco/bench/nco_benchmark.h		\
	src/nco/bench/vco_benchmark.h		\

# 
# MODULE : optim - optimization
#

optim_objects :=				\
	src/optim/src/chromosome.o		\
	src/optim/src/gasearch.o		\
	src/optim/src/gradsearch.o		\
	src/optim/src/optim.common.o		\
	src/optim/src/quasinewton_search.o	\
	src/optim/src/rosenbrock.o		\


src/optim/src/chromosome.o : %.o : %.c $(headers)

src/optim/src/gasearch.o : %.o : %.c $(headers)

src/optim/src/gradsearch.o : %.o : %.c $(headers)

src/optim/src/optim.common.o : %.o : %.c $(headers)

src/optim/src/quasinewton_search.o : %.o : %.c $(headers)

src/optim/src/rosenbrock.o : %.o : %.c $(headers)

# autotests
optim_autotests :=

# benchmarks
optim_benchmarks :=


# 
# MODULE : quantization
#

quantization_objects :=				\
	src/quantization/src/compand.o		\
	src/quantization/src/quantizercf.o	\
	src/quantization/src/quantizerf.o	\
	src/quantization/src/quantizer.inline.o	\


src/quantization/src/compand.o: %.o : %.c $(headers)

src/quantization/src/quantizercf.o: %.o : %.c $(headers) src/quantization/src/quantizer.c

src/quantization/src/quantizerf.o: %.o : %.c $(headers) src/quantization/src/quantizer.c

src/quantization/src/quantizer.inline.o: %.o : %.c $(headers)


# autotests
quantization_autotests :=				\
	src/quantization/tests/compand_autotest.h	\
	src/quantization/tests/quantize_autotest.h	\


# benchmarks
quantization_benchmarks :=				\
	src/quantization/bench/quantizer_benchmark.h	\
	src/quantization/bench/compander_benchmark.h	\

# 
# MODULE : random
#

random_objects :=				\
	src/random/src/rand.o			\
	src/random/src/randn.o			\
	src/random/src/randexp.o		\
	src/random/src/randweib.o		\
	src/random/src/randgamma.o		\
	src/random/src/randnakm.o		\
	src/random/src/randricek.o		\
	src/random/src/scramble.o		\


$(random_objects) : %.o : %.c $(headers)

# autotests
random_autotests :=				\
	src/random/tests/scramble_autotest.h	\

#	src/random/tests/random_autotest.h


# benchmarks
random_benchmarks :=				\
	src/random/bench/random_benchmark.h	\


# 
# MODULE : sequence
#

sequence_objects :=				\
	src/sequence/src/bsequence.o		\
	src/sequence/src/msequence.o		\


$(sequence_objects) : %.o : %.c $(headers)


# autotests
sequence_autotests :=						\
	src/sequence/tests/bsequence_autotest.h			\
	src/sequence/tests/complementary_codes_autotest.h	\
	src/sequence/tests/msequence_autotest.h			\

# benchmarks
sequence_benchmarks :=

# 
# MODULE : utility
#

utility_objects :=				\
	src/utility/src/bshift_array.o		\
	src/utility/src/count_bits.o		\
	src/utility/src/msb_index.o		\
	src/utility/src/pack_bytes.o		\
	src/utility/src/shift_array.o		\

$(utility_objects) : %.o : %.c $(headers)


# autotests
utility_autotests :=					\
	src/utility/tests/bshift_array_autotest.h	\
	src/utility/tests/count_bits_autotest.h		\
	src/utility/tests/pack_bytes_autotest.h		\
	src/utility/tests/shift_array_autotest.h	\


# benchmarks
utility_benchmarks :=


# 
# MODULE : experimental
#

# explicit targets and dependencies

experimental_filter_includes :=			\
	src/experimental/src/iirqmfb.c		\
	src/experimental/src/itqmfb.c		\
	src/experimental/src/qmfb.c		\
	src/experimental/src/symsync2.c		\
	src/experimental/src/symsynclp.c	\

src/experimental/src/filter_rrrf.o: %.o : %.c $(headers) $(experimental_filter_includes)

src/experimental/src/filter_crcf.o: %.o : %.c $(headers) $(experimental_filter_includes)

src/experimental/src/filter_cccf.o: %.o : %.c $(headers) $(experimental_filter_includes)




# Target collection
#
# Information about targets for each module is collected
# in these variables
objects :=				\
	$(agc_objects)			\
	$(audio_objects)		\
	$(buffer_objects)		\
	$(dotprod_objects)		\
	$(equalization_objects)		\
	$(fec_objects)			\
	$(fft_objects)			\
	$(filter_objects)		\
	$(framing_objects)		\
	$(math_objects)			\
	$(matrix_objects)		\
	$(modem_objects)		\
	$(multicarrier_objects)		\
	$(nco_objects)			\
	$(optim_objects)		\
	$(quantization_objects)		\
	$(random_objects)		\
	$(sequence_objects)		\
	$(utility_objects)		\
	@EXPERIMENTAL_MLIBS@
	

sources			:=
autotest_headers :=			\
	autotest/null_autotest.h	\
	$(agc_autotests)		\
	$(audio_autotests)		\
	$(buffer_autotests)		\
	$(dotprod_autotests)		\
	$(equalization_autotests)	\
	$(fec_autotests)		\
	$(fft_autotests)		\
	$(filter_autotests)		\
	$(framing_autotests)		\
	$(math_autotests)		\
	$(matrix_autotests)		\
	$(modem_autotests)		\
	$(multicarrier_autotests)	\
	$(nco_autotests)		\
	$(optim_autotests)		\
	$(quantization_autotests)	\
	$(random_autotests)		\
	$(sequence_autotests)		\
	$(utility_autotests)		\
	@EXPERIMENTAL_AUTOTESTS@
	

benchmark_headers :=			\
	bench/null_benchmark.h		\
	$(agc_benchmarks)		\
	$(audio_benchmarks)		\
	$(buffer_benchmarks)		\
	$(dotprod_benchmarks)		\
	$(equalization_benchmarks)	\
	$(fec_benchmarks)		\
	$(fft_benchmarks)		\
	$(filter_benchmarks)		\
	$(framing_benchmarks)		\
	$(math_benchmarks)		\
	$(matrix_benchmarks)		\
	$(modem_benchmarks)		\
	$(multicarrier_benchmarks)	\
	$(nco_benchmarks)		\
	$(optim_benchmarks)		\
	$(quantization_benchmarks)	\
	$(random_benchmarks)		\
	$(sequence_benchmarks)		\
	$(utility_benchmarks)		\
	@EXPERIMENTAL_BENCHMARKS@



# additional sources
extra_sources := libliquid.c

sources += $(extra_sources)


##
## TARGET : all - build shared library (default)
##
.PHONY: all

# Shared library
SHARED_LIB	= @SH_LIB@

# liquid library definition
libliquid.a: $(objects)
	$(AR) $(ARFLAGS) $@ $^
	$(RANLIB) $@

# darwin
#
# gcc -dynamiclib -install_name libliquid.dylib -o libliquid.dylib libmodem.a libutility.a 
libliquid.dylib: $(objects)
	$(CC) $(LDFLAGS) -dynamiclib -install_name $@ -o $@ $^

# linux, et al
libliquid.so: libliquid.a
	$(CC) $(LDFLAGS) -shared -Xlinker -soname=$@ -o $@ -Wl,-whole-archive $^ -Wl,-no-whole-archive

all: libliquid.a $(SHARED_LIB)

##
## TARGET : help - print list of targets (see documentation for more)
##

# look for all occurences of '## TARGET : ' and print rest of line to screen
help:
	@echo "Targets for liquid-dsp makefile:"
	@$(GREP) -E "^## TARGET : " [Mm]akefile | $(SED) 's/## TARGET : /  /'

## 
## TARGET : install - installs the libraries and header files in the host system
##

install:
	@echo "installing..."
	mkdir -p $(exec_prefix)/lib
	install -m 644 -p $(SHARED_LIB) libliquid.a $(exec_prefix)/lib
	mkdir -p $(prefix)/include
	mkdir -p $(prefix)/include/liquid
	install -m 644 -p $(addprefix include/,$(headers_install)) $(prefix)/include/liquid
	@echo ""
	@echo "---------------------------------------------------------"
	@echo "  liquid-dsp was successfully installed.     "
	@echo ""
	@echo "  On some machines (e.g. Linux) you should rebind your"
	@echo "  libraries by running 'ldconfig' to make the shared"
	@echo "  object available.  You might also need to modify your"
	@echo "  LD_LIBRARY_PATH environment variable to include the"
	@echo "  directory $(exec_prefix)"
	@echo "---------------------------------------------------------"
	@echo ""

## 
## TARGET : uninstall - uninstalls the libraries and header files in the host system
##

uninstall:
	@echo "uninstalling..."
	$(RM) $(addprefix $(prefix)/include/liquid/, $(headers_install))
	$(RM) $(exec_prefix)/lib/libliquid.a
	$(RM) $(exec_prefix)/lib/$(SHARED_LIB)
	@echo "done."

##
## autoscript
##

autoscript : scripts/autoscript

scripts/autoscript.o scripts/main.o : %.o : %.c
	$(CC) $(CFLAGS) -c -o $@ $<

scripts/autoscript : scripts/autoscript.o scripts/main.o
	$(CC) $(CFLAGS) $(LDFLAGS) -o $@ $^

clean-autoscript :
	$(RM) scripts/autoscript.o scripts/main.o scripts/autoscript


##
## TARGET : check - build and run autotest scripts
##

# Autotests are used to check the validity and accuracy of the
# DSP libraries.

.PHONY: autotest
autotest_prog	= xautotest

# run the autotest generator script to create autotest_include.h
autotest_include.h : scripts/autoscript $(autotest_headers) $(include_headers)
	./scripts/autoscript $(PATHSEP) autotest $(autotest_headers) > $@

# autotest objects
# NOTE: by default, gcc compiles any file with a '.h' extension as a 'pre-compiled
#       header' so we need to explicity tell it to compile as a c source file with
#       the '-x c' flag
autotest_obj = $(patsubst %.h,%.o,$(autotest_headers))
$(autotest_obj) : %.o : %.h $(include_headers)
	$(CC) $(CFLAGS) -x c $< -c -o $@

# compile the autotest internal library functions without linking
autotest/autotestlib.o : autotest/autotestlib.c autotest/autotest.h
	$(CC) $(CFLAGS) $< -c -o $@

# compile the autotest program without linking
$(autotest_prog).o : autotest/autotest.c autotest/autotest.h autotest_include.h
	$(CC) $(CFLAGS) $< -c -o $@

# link the autotest program with the objects
# NOTE: linked libraries must come _after_ the target program
$(autotest_prog): $(autotest_prog).o $(autotest_obj) autotest/autotestlib.o libliquid.a
	$(CC) $^ $(LDFLAGS) -o $@

# run the autotest program
check: $(autotest_prog)
	./$(autotest_prog) -v

# clean the generated files
clean-check:
	$(RM) autotest_include.h $(autotest_prog).o $(autotest_prog)
	$(RM) $(autotest_obj)


##
## TARGET : bench - build and run all benchmarks
##

# Benchmarks measure the relative speed of the DSP algorithms running
# on the target platform.
.PHONY: bench
bench_prog	= benchmark
BENCH_CFLAGS	= -Wall $(INCLUDE_CFLAGS) $(CONFIG_CFLAGS)
BENCH_LDFLAGS	= $(LDFLAGS)

# run the benchmark generator script to create benchmark_include.h
benchmark_include.h : scripts/autoscript $(benchmark_headers) $(include_headers)
	./scripts/autoscript $(PATHSEP) benchmark $(benchmark_headers) > $@

# benchmark objects
# NOTE: by default, gcc compiles any file with a '.h' extension as a 'pre-compiled
#       header' so we need to explicity tell it to compile as a c source file with
#       the '-x c' flag
benchmark_obj = $(patsubst %.h,%.o,$(benchmark_headers))
$(benchmark_obj) : %.o : %.h $(include_headers)
	$(CC) $(BENCH_CFLAGS) -x c $< -c -o $@

# compile the benchmark program without linking
$(bench_prog).o: bench/bench.c benchmark_include.h bench/bench.c
	$(CC) $(BENCH_CFLAGS) $< -c -o $(bench_prog).o

# link the benchmark program with the library objects
# NOTE: linked libraries must come _after_ the target program
$(bench_prog): $(bench_prog).o $(benchmark_obj) libliquid.a
	$(CC) $^ $(BENCH_LDFLAGS) -o $(bench_prog)

# run the benchmark program
bench: $(bench_prog)
	./$(bench_prog)

# benchmark compare script
scripts/benchmark_compare : % : %.c

# clean up the generated files
clean-bench:
	$(RM) benchmark_include.h $(bench_prog).o $(bench_prog)
<<<<<<< HEAD
	$(RM) scripts/benchmark_compare
=======
	$(RM) $(benchmark_obj)
>>>>>>> 88bfa3d1


## 
## TARGET : examples - build all examples binaries
##
.PHONY: examples
example_obj :=						\
	examples/agc_example.o				\
	examples/agc_qpsk_example.o			\
	examples/agc_squelch_example.o			\
	examples/ampmodem_example.o			\
	examples/asgram_example.o			\
	examples/autocorr_cccf_example.o		\
	examples/bpacketsync_example.o			\
	examples/bsequence_example.o			\
	examples/bufferf_example.o			\
	examples/chromosome_example.o			\
	examples/compand_example.o			\
	examples/compand_cf_example.o			\
	examples/complementary_codes_example.o		\
	examples/crc_example.o				\
	examples/cgsolve_example.o			\
	examples/cvsd_example.o				\
	examples/decim_crcf_example.o			\
	examples/decim_rrrf_example.o			\
	examples/dotprod_rrrf_example.o			\
	examples/dotprod_cccf_example.o			\
	examples/eqlms_cccf_example.o			\
	examples/eqrls_cccf_example.o			\
	examples/fec_example.o				\
	examples/fct_example.o				\
	examples/fft_example.o				\
	examples/firfarrow_rrrf_example.o		\
	examples/firfarrow_rrrf_sine_example.o		\
	examples/firfilt_rrrf_example.o			\
	examples/firfilt_rrrf_recreate_example.o	\
	examples/firdes_kaiser_example.o		\
	examples/firdespm_example.o			\
	examples/firhilb_example.o			\
	examples/firhilb_decim_example.o		\
	examples/firhilb_interp_example.o		\
	examples/firpfb_rrrf_example.o			\
	examples/firpfbch_example.o			\
	examples/firpfbch_analysis_example.o		\
	examples/firpfbch_synthesis_example.o		\
	examples/flexframesync_example.o		\
	examples/flexframesync_advanced_example.o	\
	examples/flexframesync_reconfig_example.o	\
	examples/framesync64_example.o			\
	examples/freqmodem_example.o			\
	examples/gasearch_example.o			\
	examples/gasearch_knapsack_example.o		\
	examples/gmskmodem_example.o			\
	examples/gradsearch_datafit_example.o		\
	examples/gradsearch_example.o			\
	examples/interleaver_example.o			\
	examples/interleaver_scatterplot_example.o	\
	examples/iirdes_example.o			\
	examples/iirdes_analog_example.o		\
	examples/iirdes_pll_example.o			\
	examples/iirfilt_crcf_example.o			\
	examples/interp_crcf_example.o			\
	examples/kbd_window_example.o			\
	examples/lpc_example.o				\
	examples/matched_filter_example.o		\
	examples/matrix_example.o			\
	examples/math_lngamma_example.o			\
	examples/mdct_example.o				\
	examples/modem_arb_example.o			\
	examples/modem_example.o			\
	examples/msequence_example.o			\
	examples/nco_example.o				\
	examples/nco_pll_example.o			\
	examples/nco_pll_modem_example.o		\
	examples/nyquist_filter_example.o		\
	examples/ofdmflexframesync_example.o		\
	examples/ofdmframesync_example.o		\
	examples/ofdmoqam_example.o			\
	examples/ofdmoqam_firpfbch_example.o		\
	examples/ofdmoqamframesync_example.o		\
	examples/packetizer_example.o			\
	examples/pll_example.o				\
	examples/polyfit_example.o			\
	examples/polyfit_lagrange_example.o		\
	examples/poly_findroots_example.o		\
	examples/quantize_example.o			\
	examples/quasinewton_search_example.o		\
	examples/random_example.o			\
	examples/random_histogram_example.o		\
	examples/repack_bytes_example.o			\
	examples/resamp_crcf_example.o			\
	examples/resamp2_crcf_example.o			\
	examples/resamp2_crcf_decim_example.o		\
	examples/resamp2_crcf_filter_example.o		\
	examples/resamp2_crcf_filterbank_example.o	\
	examples/resamp2_crcf_interp_example.o		\
	examples/resamp2_crcf_interp_recreate_example.o	\
	examples/scramble_example.o			\
	examples/symsync_crcf_example.o			\
	examples/symsync_rrrf_example.o			\
	examples/wdelayf_example.o			\
	examples/windowf_example.o			\
	@EXPERIMENTAL_EXAMPLES@

#	examples/metadata_example.o
#	examples/ofdmframegen_example.o
#	examples/ofdmoqamframe64gen_example.o
#	examples/ofdmoqamframe64sync_example.o
#	examples/gmskframe_example.o
#	examples/fading_generator_example.o
#	examples/ricek_channel_example.o

example_progs	= $(patsubst %.o,%,  $(example_obj))
examples: $(example_progs)
EXAMPLES_LDFLAGS = $(LDFLAGS)

# NOTE: linked libraries must come _after_ the target program
$(example_objs): %.o : %.c

$(example_progs): % : %.o libliquid.a

# clean examples
clean-examples:
	$(RM) examples/*.o
	$(RM) $(example_progs)

## 
## TARGET : sandbox - build all sandbox binaries
##

# NOTE: sandbox _requires_ fftw3 to build
.PHONY: sandbox
sandbox_obj =						\
	sandbox/crc_gentab.o				\
	sandbox/ellip_func_test.o			\
	sandbox/ellip_test.o				\
	sandbox/eqlms_cccf_test.o			\
	sandbox/fec_hamming128_example.o		\
	sandbox/fec_hamming74_gentab.o			\
	sandbox/fec_hamming84_gentab.o			\
	sandbox/fec_rep3_test.o				\
	sandbox/fec_rep5_test.o				\
	sandbox/fft_r2r_test.o				\
	sandbox/firdes_energy_test.o			\
	sandbox/firdes_length_test.o			\
	sandbox/firpfbch_analysis_alignment_test.o	\
	sandbox/firpfbch_analysis_equivalence_test.o	\
	sandbox/firpfbch_synthesis_equivalence_test.o	\
	sandbox/householder_test.o			\
	sandbox/iirdes_example.o			\
	sandbox/levinson_test.o				\
	sandbox/matched_filter_test.o			\
	sandbox/matched_filter_cfo_test.o		\
	sandbox/math_lngamma_test.o			\
	sandbox/math_cacosf_test.o			\
	sandbox/math_casinf_test.o			\
	sandbox/math_catanf_test.o			\
	sandbox/math_cexpf_test.o			\
	sandbox/math_clogf_test.o			\
	sandbox/math_csqrtf_test.o			\
	sandbox/minsearch_test.o			\
	sandbox/minsearch2_test.o			\
	sandbox/matrix_eig_test.o			\
	sandbox/ofdmoqam_firpfbch_test.o		\
	sandbox/ofdmoqam_firpfbch_cfo_test.o		\
	sandbox/quasinewton_test.o			\
	sandbox/rkaiser2_test.o				\
	sandbox/simplex_test.o				\
	sandbox/svd_test.o				\
	sandbox/thiran_allpass_iir_test.o		\
#	firpfbch_analysis_test.o


sandbox_progs	= $(patsubst %.o,%, $(sandbox_obj))
sandbox: $(sandbox_progs)
SANDBOX_LDFLAGS = $(LDFLAGS) -lfftw3f

# NOTE: linked libraries must come _after_ the target program
$(sandbox_obj): %.o : %.c

$(sandbox_progs): % : %.o libliquid.a
	$(CC) $(SANDBOX_LDFLAGS) $^ -o $@

# clean sandbox
clean-sandbox:
	$(RM) sandbox/*.o
	$(RM) $(sandbox_progs)


## 
## TARGET : doc - build documentation (doc/liquid.pdf)
##

doc : doc/liquid.pdf

doc/liquid.pdf : libliquid.a
	cd doc ; make

clean-doc :
	cd doc ; make mostlyclean

distclean-doc :
	cd doc ; make distclean


## 
## TARGET : todolist - generate tasks list (todolist.txt)
##
todolist_sources = 		\
	$(include_headers)	\
	$(autotest_headers)	\
	$(benchmark_headers)

# .txt
todolist.txt : scripts/todolistgen.py $(todolist_sources)
	python scripts/todolistgen.py -o $@ $(todolist_sources)

# .html
todolist.html : scripts/todolistgen.py $(todolist_sources)
	python scripts/todolistgen.py -o $@ $(todolist_sources)

todolist : todolist.txt

clean-todolist:
	$(RM) todolist.txt todolist.html

# Clean
.PHONY: clean

##
## TARGET : world - build absolutely everything
##
world : all check bench examples sandbox todolist todolist.html doc

##
## TARGET : clean - clean build (objects, dependencies, libraries, etc.)
##

clean-modules:
	@echo "cleaning modules..."
	$(RM) src/agc/src/*.o          src/agc/bench/*.o          src/agc/tests/*.o
	$(RM) src/audio/src/*.o        src/audio/bench/*.o        src/audio/tests/*.o
	$(RM) src/buffer/src/*.o       src/buffer/bench/*.o       src/buffer/tests/*.o
	$(RM) src/dotprod/src/*.o      src/dotprod/bench/*.o      src/dotprod/tests/*.o
	$(RM) src/equalization/src/*.o src/equalization/bench/*.o src/equalization/tests/*.o
	$(RM) src/fec/src/*.o          src/fec/bench/*.o          src/fec/tests/*.o
	$(RM) src/fft/src/*.o          src/fft/bench/*.o          src/fft/tests/*.o
	$(RM) src/filter/src/*.o       src/filter/bench/*.o       src/filter/tests/*.o
	$(RM) src/framing/src/*.o      src/framing/bench/*.o      src/framing/tests/*.o
	$(RM) src/math/src/*.o         src/math/bench/*.o         src/math/tests/*.o
	$(RM) src/matrix/src/*.o       src/matrix/bench/*.o       src/matrix/tests/*.o
	$(RM) src/modem/src/*.o        src/modem/bench/*.o        src/modem/tests/*.o
	$(RM) src/multicarrier/src/*.o src/multicarrier/bench/*.o src/multicarrier/tests/*.o
	$(RM) src/nco/src/*.o          src/nco/bench/*.o          src/nco/tests/*.o
	$(RM) src/optim/src/*.o        src/optim/bench/*.o        src/optim/tests/*.o
	$(RM) src/quantization/src/*.o src/quantization/bench/*.o src/quantization/tests/*.o
	$(RM) src/random/src/*.o       src/random/bench/*.o       src/random/tests/*.o
	$(RM) src/utility/src/*.o      src/utility/bench/*.o      src/utility/tests/*.o
	$(RM) src/experimental/src/*.o src/experimental/bench/*.o src/experimental/tests/*.o
	$(RM) libliquid.o

clean: clean-modules clean-autoscript clean-check clean-bench clean-examples clean-sandbox clean-doc
	$(RM) libliquid.a
	$(RM) $(SHARED_LIB)

##
## TARGET : distclean - removes everything except the originally distributed files
##

distclean: clean distclean-doc
	@echo "cleaning distribution..."
	$(RM) octave-core *.m
	$(RM) configure config.h config.h.in config.h.in~ config.log config.status
	$(RM) -r autom4te.cache
	$(RM) makefile
<|MERGE_RESOLUTION|>--- conflicted
+++ resolved
@@ -1077,11 +1077,8 @@
 # clean up the generated files
 clean-bench:
 	$(RM) benchmark_include.h $(bench_prog).o $(bench_prog)
-<<<<<<< HEAD
 	$(RM) scripts/benchmark_compare
-=======
 	$(RM) $(benchmark_obj)
->>>>>>> 88bfa3d1
 
 
 ## 
@@ -1222,6 +1219,7 @@
 	sandbox/fec_hamming128_example.o		\
 	sandbox/fec_hamming74_gentab.o			\
 	sandbox/fec_hamming84_gentab.o			\
+	sandbox/fec_hamming_test.o			\
 	sandbox/fec_rep3_test.o				\
 	sandbox/fec_rep5_test.o				\
 	sandbox/fft_r2r_test.o				\
