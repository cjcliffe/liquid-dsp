/*
 * Copyright (c) 2007, 2008, 2009, 2010, 2011, 2012, 2013 Joseph Gaeddert
 *
 * This file is part of liquid.
 *
 * liquid is free software: you can redistribute it and/or modify
 * it under the terms of the GNU General Public License as published by
 * the Free Software Foundation, either version 3 of the License, or
 * (at your option) any later version.
 *
 * liquid is distributed in the hope that it will be useful,
 * but WITHOUT ANY WARRANTY; without even the implied warranty of
 * MERCHANTABILITY or FITNESS FOR A PARTICULAR PURPOSE.  See the
 * GNU General Public License for more details.
 *
 * You should have received a copy of the GNU General Public License
 * along with liquid.  If not, see <http://www.gnu.org/licenses/>.
 */

//
// liquid.internal.h
//
// Internal header file for liquid DSP for SDR
//
// This file includes function declarations which are intended
// for internal use
//

#ifndef __LIQUID_INTERNAL_H__
#define __LIQUID_INTERNAL_H__

// Configuration file
#include "config.h"

#include <complex.h>
#include "liquid.h"

#if LIQUID_EXPERIMENTAL == 1
#  include "liquid.experimental.h"
#endif

#if defined HAVE_FEC_H && defined HAVE_LIBFEC
#  define LIBFEC_ENABLED 1
#endif


//
// Debugging macros
//
#define DEBUG_PRINTF_FLOAT(F,STR,I,V)                           \
    fprintf(F,"%s(%4u) = %12.4e;\n",STR,I+1,V)
#define DEBUG_PRINTF_CFLOAT(F,STR,I,V)                          \
    fprintf(F,"%s(%4u) = %12.4e +j*%12.4e;\n",STR,I+1,crealf(V),cimagf(V))

#define PRINTVAL_FLOAT(X,F)     printf(#F,crealf(X));
#define PRINTVAL_CFLOAT(X,F)    printf(#F "+j*" #F, crealf(X), cimagf(X));

#define PRINTVAL_Q16(X,F)       printf(#F,q16_fixed_to_float(X))
#define PRINTVAL_CQ16(X,F)      printf(#F "+j*" #F, q16_fixed_to_float(X.real), q16_fixed_to_float(X.imag))

//
// MODULE : agc
//

// 
#define LIQUID_AGC_DEFINE_INTERNAL_API(AGC,T,TC)                \
                                                                \
void AGC(_estimate_input_energy)(AGC() _q, TC _x);              \
void AGC(_limit_gain)(AGC() _q);                                \
                                                                \
/* squelch */                                                   \
void AGC(_update_auto_squelch)(AGC() _q, T _rssi);              \
void AGC(_execute_squelch)(AGC() _q);

LIQUID_AGC_DEFINE_INTERNAL_API(AGC_MANGLE_CRCF, float, liquid_float_complex)
LIQUID_AGC_DEFINE_INTERNAL_API(AGC_MANGLE_RRRF, float, float)



//
// MODULE : audio
//


//
// MODULE : buffer
//

// Buffers

#define buffer_fast_access(c,i) (c->v[(c->read_index+i)%(c->len)])

#define LIQUID_BUFFER_DEFINE_INTERNAL_API(BUFFER,T)             \
void BUFFER(_linearize)(BUFFER() _b);                           \
void BUFFER(_c_read)(BUFFER() _b, T ** _v, unsigned int *_n);   \
void BUFFER(_s_read)(BUFFER() _b, T ** _v, unsigned int *_n);   \
void BUFFER(_c_write)(BUFFER() _b, T * _v, unsigned int _n);    \
void BUFFER(_s_write)(BUFFER() _b, T * _v, unsigned int _n);    \
void BUFFER(_c_release)(BUFFER() _b, unsigned int _n);          \
void BUFFER(_s_release)(BUFFER() _b, unsigned int _n);          \
void BUFFER(_c_push)(BUFFER() _b, T _v);                        \
void BUFFER(_s_push)(BUFFER() _b, T _v);

LIQUID_BUFFER_DEFINE_INTERNAL_API(BUFFER_MANGLE_FLOAT,  float)
LIQUID_BUFFER_DEFINE_INTERNAL_API(BUFFER_MANGLE_CFLOAT, float complex)
//LIQUID_BUFFER_DEFINE_INTERNAL_API(BUFFER_MANGLE_UINT,   unsigned int)


//
// MODULE : dotprod
//

// large macro
//   DOTPROD    : name-mangling macro
//   TO         : output data type
//   TC         : coefficients data type
//   TI         : input data type
#define LIQUID_DOTPROD_DEFINE_INTERNAL_API(DOTPROD,TO,TC,TI)    \
                                                                \
/* execute dotprod 4 inputs at a time */                        \
void DOTPROD(_run4)(TC *_h, TI *_x, unsigned int _n, TO *_y);

LIQUID_DOTPROD_DEFINE_INTERNAL_API(DOTPROD_MANGLE_RRRF,
                                   float,
                                   float,
                                   float)

LIQUID_DOTPROD_DEFINE_INTERNAL_API(DOTPROD_MANGLE_CCCF,
                                   liquid_float_complex,
                                   liquid_float_complex,
                                   liquid_float_complex)

LIQUID_DOTPROD_DEFINE_INTERNAL_API(DOTPROD_MANGLE_CRCF,
                                   liquid_float_complex,
                                   float,
                                   liquid_float_complex)



//
// MODULE : fec (forward error-correction)
//

// checksum / cyclic redundancy check (crc)

// byte reversal and manipulation
extern const unsigned char liquid_reverse_byte[256];
unsigned char reverse_byte(unsigned char _x);
unsigned int reverse_uint16(unsigned int _x);
unsigned int reverse_uint24(unsigned int _x);
unsigned int reverse_uint32(unsigned int _x);

#define CRC8_POLY 0x07
#define CRC16_POLY 0x8005
#define CRC24_POLY 0x5D6DCB
#define CRC32_POLY 0x04C11DB7

unsigned int checksum_generate_key(unsigned char * _msg, unsigned int _msg_len);
unsigned int crc8_generate_key(unsigned char * _msg, unsigned int _msg_len);
unsigned int crc16_generate_key(unsigned char * _msg, unsigned int _msg_len);
unsigned int crc24_generate_key(unsigned char * _msg, unsigned int _msg_len);
unsigned int crc32_generate_key(unsigned char * _msg, unsigned int _msg_len);


// fec : basic object
struct fec_s {
    // common
    fec_scheme scheme;
    //unsigned int dec_msg_len;
    //unsigned int enc_msg_len;
    float rate;

    // lengths: convolutional, Reed-Solomon
    unsigned int num_dec_bytes;
    unsigned int num_enc_bytes;

    // convolutional : internal memory structure
    unsigned char * enc_bits;
    void * vp;      // decoder object
    int * poly;     // polynomial
    unsigned int R; // primitive rate, inverted (e.g. R=3 for 1/3)
    unsigned int K; // constraint length
    unsigned int P; // puncturing rate (e.g. p=3 for 3/4)
    int * puncturing_matrix;

    // viterbi decoder function pointers
    void*(*create_viterbi)(int);
    //void (*set_viterbi_polynomial)(int*);
    int  (*init_viterbi)(void*,int);
    int  (*update_viterbi_blk)(void*,unsigned char*,int);
    int  (*chainback_viterbi)(void*,unsigned char*,unsigned int,unsigned int);
    void (*delete_viterbi)(void*);

    // Reed-Solomon
    int symsize;    // symbol size (bits per symbol)
    int genpoly;    // generator polynomial
    int fcs;        //
    int prim;       //
    int nroots;     // number of roots in the polynomial
    //int ntrials;    //
    unsigned int rspad; // number of implicit padded symbols
    int nn;         // 2^symsize - 1
    int kk;         // nn - nroots
    void * rs;      // Reed-Solomon internal object

    // Reed-Solomon decoder
    unsigned int num_blocks;    // number of blocks: ceil(dec_msg_len / nn)
    unsigned int dec_block_len; // number of decoded bytes per block: 
    unsigned int enc_block_len; // number of encoded bytes per block: 
    unsigned int res_block_len; // residual bytes in last block
    unsigned int pad;           // padding for each block
    unsigned char * tblock;     // decoder input sequence [size: 1 x n]
    int * errlocs;              // error locations [size: 1 x n]
    int * derrlocs;             // decoded error locations [size: 1 x n]
    int erasures;               // number of erasures

    // encode function pointer
    void (*encode_func)(fec _q,
                        unsigned int _dec_msg_len,
                        unsigned char * _msg_dec,
                        unsigned char * _msg_enc);

    // decode function pointer
    void (*decode_func)(fec _q,
                        unsigned int _dec_msg_len,
                        unsigned char * _msg_enc,
                        unsigned char * _msg_dec);

    // decode function pointer (soft decision)
    void (*decode_soft_func)(fec _q,
                             unsigned int _dec_msg_len,
                             unsigned char * _msg_enc,
                             unsigned char * _msg_dec);
};

// simple type testing
int fec_scheme_is_convolutional(fec_scheme _scheme);
int fec_scheme_is_punctured(fec_scheme _scheme);
int fec_scheme_is_reedsolomon(fec_scheme _scheme);
int fec_scheme_is_hamming(fec_scheme _scheme);
int fec_scheme_is_repeat(fec_scheme _scheme);

// Pass
fec fec_pass_create(void *_opts);
void fec_pass_destroy(fec _q);
void fec_pass_print(fec _q);
void fec_pass_encode(fec _q,
                     unsigned int _dec_msg_len,
                     unsigned char * _msg_dec,
                     unsigned char * _msg_enc);
void fec_pass_decode(fec _q,
                     unsigned int _dec_msg_len,
                     unsigned char * _msg_enc,
                     unsigned char * _msg_dec);

// Repeat (3)
fec fec_rep3_create(void *_opts);
void fec_rep3_destroy(fec _q);
void fec_rep3_print(fec _q);
void fec_rep3_encode(fec _q,
                     unsigned int _dec_msg_len,
                     unsigned char * _msg_dec,
                     unsigned char * _msg_enc);
void fec_rep3_decode(fec _q,
                     unsigned int _dec_msg_len,
                     unsigned char * _msg_enc,
                     unsigned char * _msg_dec);
void fec_rep3_decode_soft(fec _q,
                          unsigned int _dec_msg_len,
                          unsigned char * _msg_enc,
                          unsigned char * _msg_dec);

// Repeat (5)
fec fec_rep5_create(void *_opts);
void fec_rep5_destroy(fec _q);
void fec_rep5_print(fec _q);
void fec_rep5_encode(fec _q,
                     unsigned int _dec_msg_len,
                     unsigned char * _msg_dec,
                     unsigned char * _msg_enc);
void fec_rep5_decode(fec _q,
                     unsigned int _dec_msg_len,
                     unsigned char * _msg_enc,
                     unsigned char * _msg_dec);
void fec_rep5_decode_soft(fec _q,
                          unsigned int _dec_msg_len,
                          unsigned char * _msg_enc,
                          unsigned char * _msg_dec);

// Hamming(7,4)
extern unsigned char hamming74_enc_gentab[16];
extern unsigned char hamming74_dec_gentab[128];
fec fec_hamming74_create(void *_opts);
void fec_hamming74_destroy(fec _q);
void fec_hamming74_print(fec _q);
void fec_hamming74_encode(fec _q,
                          unsigned int _dec_msg_len,
                          unsigned char * _msg_dec,
                          unsigned char * _msg_enc);
void fec_hamming74_decode(fec _q,
                          unsigned int _dec_msg_len,
                          unsigned char * _msg_enc,
                          unsigned char * _msg_dec);
void fec_hamming74_decode_soft(fec _q,
                               unsigned int _dec_msg_len,
                               unsigned char * _msg_enc,
                               unsigned char * _msg_dec);
// soft decoding of one symbol
unsigned char fecsoft_hamming74_decode(unsigned char * _soft_bits);

// Hamming(8,4)
extern unsigned char hamming84_enc_gentab[16];
extern unsigned char hamming84_dec_gentab[256];
fec fec_hamming84_create(void *_opts);
void fec_hamming84_destroy(fec _q);
void fec_hamming84_print(fec _q);
void fec_hamming84_encode(fec _q,
                          unsigned int _dec_msg_len,
                          unsigned char * _msg_dec,
                          unsigned char * _msg_enc);
void fec_hamming84_decode(fec _q,
                          unsigned int _dec_msg_len,
                          unsigned char * _msg_enc,
                          unsigned char * _msg_dec);
void fec_hamming84_decode_soft(fec _q,
                               unsigned int _dec_msg_len,
                               unsigned char * _msg_enc,
                               unsigned char * _msg_dec);
// soft decoding of one symbol
unsigned char fecsoft_hamming84_decode(unsigned char * _soft_bits);

// Hamming(12,8)

unsigned int fec_hamming128_encode_symbol(unsigned int _sym_dec);
unsigned int fec_hamming128_decode_symbol(unsigned int _sym_enc);
extern unsigned short int hamming128_enc_gentab[256];   // encoding table

fec fec_hamming128_create(void *_opts);
void fec_hamming128_destroy(fec _q);
void fec_hamming128_print(fec _q);
void fec_hamming128_encode(fec _q,
                           unsigned int _dec_msg_len,
                           unsigned char * _msg_dec,
                           unsigned char * _msg_enc);
void fec_hamming128_decode(fec _q,
                           unsigned int _dec_msg_len,
                           unsigned char * _msg_enc,
                           unsigned char * _msg_dec);
void fec_hamming128_decode_soft(fec _q,
                                unsigned int _dec_msg_len,
                                unsigned char * _msg_enc,
                                unsigned char * _msg_dec);
// soft decoding of one symbol
unsigned int fecsoft_hamming128_decode(unsigned char * _soft_bits);
extern unsigned char fecsoft_hamming128_n3[256][17];
unsigned int fecsoft_hamming128_decode_n3(unsigned char * _soft_bits);


// Hamming(15,11)
unsigned int fec_hamming1511_encode_symbol(unsigned int _sym_dec);
unsigned int fec_hamming1511_decode_symbol(unsigned int _sym_enc);

// Hamming(31,26)
unsigned int fec_hamming3126_encode_symbol(unsigned int _sym_dec);
unsigned int fec_hamming3126_decode_symbol(unsigned int _sym_enc);


// Golay(24,12)

unsigned int fec_golay2412_encode_symbol(unsigned int _sym_dec);
unsigned int fec_golay2412_decode_symbol(unsigned int _sym_enc);
extern unsigned int golay2412_P[12];
extern unsigned int golay2412_Gt[24];
extern unsigned int golay2412_H[12];

// multiply input vector with matrix
unsigned int golay2412_matrix_mul(unsigned int   _v,
                                  unsigned int * _A,
                                  unsigned int   _n);

// search for p[i] such that w(v+p[i]) <= 2, return -1 on fail
int golay2412_parity_search(unsigned int _v);

fec fec_golay2412_create(void *_opts);
void fec_golay2412_destroy(fec _q);
void fec_golay2412_print(fec _q);
void fec_golay2412_encode(fec _q,
                          unsigned int _dec_msg_len,
                          unsigned char * _msg_dec,
                          unsigned char * _msg_enc);
void fec_golay2412_decode(fec _q,
                          unsigned int _dec_msg_len,
                          unsigned char * _msg_enc,
                          unsigned char * _msg_dec);

// SEC-DED (22,16)

// compute parity on 16-bit input
unsigned char fec_secded2216_compute_parity(unsigned char * _m);

// compute syndrome on 22-bit input
unsigned char fec_secded2216_compute_syndrome(unsigned char * _v);

// encode symbol
//  _sym_dec    :   decoded symbol [size: 2 x 1]
//  _sym_enc    :   encoded symbol [size: 3 x 1], _sym_enc[0] has only 6 bits
void fec_secded2216_encode_symbol(unsigned char * _sym_dec,
                                  unsigned char * _sym_enc);

// decode symbol, returning 0/1/2 for zero/one/multiple errors detected
//  _sym_enc    :   encoded symbol [size: 3 x 1], _sym_enc[0] has only 6 bits
//  _sym_dec    :   decoded symbol [size: 2 x 1]
int  fec_secded2216_decode_symbol(unsigned char * _sym_enc,
                                  unsigned char * _sym_dec);

// estimate error vector, returning 0/1/2 for zero/one/multiple errors detected
//  _sym_enc    :   encoded symbol [size: 3 x 1], _sym_enc[0] has only 6 bits
//  _e_hat      :   estimated error vector [size: 3 x 1]
int  fec_secded2216_estimate_ehat(unsigned char * _sym_enc,
                                  unsigned char * _e_hat);

// parity matrix [6 x 16 bits], [6 x 2 bytes]
extern unsigned char secded2216_P[12];

// syndrome vectors of errors with weight exactly equal to 1
extern unsigned char secded2216_syndrome_w1[22];

fec fec_secded2216_create(void *_opts);
void fec_secded2216_destroy(fec _q);
void fec_secded2216_print(fec _q);
void fec_secded2216_encode(fec _q,
                           unsigned int _dec_msg_len,
                           unsigned char * _msg_dec,
                           unsigned char * _msg_enc);
void fec_secded2216_decode(fec _q,
                           unsigned int _dec_msg_len,
                           unsigned char * _msg_enc,
                           unsigned char * _msg_dec);

// SEC-DED (39,32)

// compute parity on 32-bit input
unsigned char fec_secded3932_compute_parity(unsigned char * _m);

// compute syndrome on 39-bit input
unsigned char fec_secded3932_compute_syndrome(unsigned char * _v);

// encode symbol
//  _sym_dec    :   decoded symbol [size: 4 x 1]
//  _sym_enc    :   encoded symbol [size: 5 x 1], _sym_enc[0] has only 7 bits
void fec_secded3932_encode_symbol(unsigned char * _sym_dec,
                                  unsigned char * _sym_enc);

// estimate error vector, returning 0/1/2 for zero/one/multiple errors detected
//  _sym_enc    :   encoded symbol [size: 5 x 1], _sym_enc[0] has only 7 bits
//  _e_hat      :   estimated error vector [size: 5 x 1]
int  fec_secded3932_estimate_ehat(unsigned char * _sym_enc,
                                  unsigned char * _e_hat);

// decode symbol, returning 0/1/2 for zero/one/multiple errors detected
//  _sym_enc    :   encoded symbol [size: 5 x 1], _sym_enc[0] has only 7 bits
//  _sym_dec    :   decoded symbol [size: 4 x 1]
int fec_secded3932_decode_symbol(unsigned char * _sym_enc,
                                 unsigned char * _sym_dec);

// parity matrix [7 x 32 bits], [7 x 4 bytes]
extern unsigned char secded3932_P[28];

// syndrome vectors of errors with weight exactly equal to 1
extern unsigned char secded3932_syndrome_w1[39];

fec fec_secded3932_create(void *_opts);
void fec_secded3932_destroy(fec _q);
void fec_secded3932_print(fec _q);
void fec_secded3932_encode(fec _q,
                           unsigned int _dec_msg_len,
                           unsigned char * _msg_dec,
                           unsigned char * _msg_enc);
void fec_secded3932_decode(fec _q,
                           unsigned int _dec_msg_len,
                           unsigned char * _msg_enc,
                           unsigned char * _msg_dec);

// SEC-DED (72,64)

// compute parity byte on 64-byte input
unsigned char fec_secded7264_compute_parity(unsigned char * _v);

// compute syndrome on 72-bit input
unsigned char fec_secded7264_compute_syndrome(unsigned char * _v);

// encode symbol
//  _sym_dec    :   input symbol [size: 8 x 1]
//  _sym_enc    :   input symbol [size: 9 x 1]
void fec_secded7264_encode_symbol(unsigned char * _sym_dec,
                                  unsigned char * _sym_enc);

// estimate error vector, returning 0/1/2 for zero/one/multiple errors detected
//  _sym_enc    :   encoded symbol [size: 9 x 1]
//  _e_hat      :   estimated error vector [size: 9 x 1]
int fec_secded7264_estimate_ehat(unsigned char * _sym_enc,
                                 unsigned char * _e_hat);

// decode symbol, returning 0/1/2 for zero/one/multiple errors detected
//  _sym_enc    :   input symbol [size: 8 x 1]
//  _sym_dec    :   input symbol [size: 9 x 1]
int fec_secded7264_decode_symbol(unsigned char * _sym_enc,
                                 unsigned char * _sym_dec);

extern unsigned char secded7264_P[64];
extern unsigned char secded7264_syndrome_w1[72];

fec fec_secded7264_create(void *_opts);
void fec_secded7264_destroy(fec _q);
void fec_secded7264_print(fec _q);
void fec_secded7264_encode(fec _q,
                           unsigned int _dec_msg_len,
                           unsigned char * _msg_dec,
                           unsigned char * _msg_enc);
void fec_secded7264_decode(fec _q,
                           unsigned int _dec_msg_len,
                           unsigned char * _msg_enc,
                           unsigned char * _msg_dec);


// Convolutional: r1/2 K=7
//                r1/2 K=9
//                r1/3 K=9
//                r1/6 K=15

// compute encoded message length for block codes
//  _dec_msg_len    :   decoded message length (bytes)
//  _m              :   input block size (bits)
//  _k              :   output block size (bits)
unsigned int fec_block_get_enc_msg_len(unsigned int _dec_msg_len,
                                       unsigned int _m,
                                       unsigned int _k);

// compute encoded message length for convolutional codes
//  _dec_msg_len    :   decoded message length
//  _K              :   constraint length
//  _p              :   puncturing rate, r = _p / (_p+1)
unsigned int fec_conv_get_enc_msg_len(unsigned int _dec_msg_len,
                                      unsigned int _K,
                                      unsigned int _p);

// convolutional code polynomials
extern int fec_conv27_poly[2];
extern int fec_conv29_poly[2];
extern int fec_conv39_poly[3];
extern int fec_conv615_poly[6];

// convolutional code puncturing matrices  [R x P]
extern int fec_conv27p23_matrix[4];     // [2 x 2]
extern int fec_conv27p34_matrix[6];     // [2 x 3]
extern int fec_conv27p45_matrix[8];     // [2 x 4]
extern int fec_conv27p56_matrix[10];    // [2 x 5]
extern int fec_conv27p67_matrix[12];    // [2 x 6]
extern int fec_conv27p78_matrix[14];    // [2 x 7]

extern int fec_conv29p23_matrix[4];     // [2 x 2]
extern int fec_conv29p34_matrix[6];     // [2 x 3]
extern int fec_conv29p45_matrix[8];     // [2 x 4]
extern int fec_conv29p56_matrix[10];    // [2 x 5]
extern int fec_conv29p67_matrix[12];    // [2 x 6]
extern int fec_conv29p78_matrix[14];    // [2 x 7]

fec fec_conv_create(fec_scheme _fs);
void fec_conv_destroy(fec _q);
void fec_conv_print(fec _q);
void fec_conv_encode(fec _q,
                     unsigned int _dec_msg_len,
                     unsigned char * _msg_dec,
                     unsigned char * _msg_enc);
void fec_conv_decode_hard(fec _q,
                          unsigned int _dec_msg_len,
                          unsigned char * _msg_enc,
                          unsigned char * _msg_dec);
void fec_conv_decode_soft(fec _q,
                          unsigned int _dec_msg_len,
                          unsigned char * _msg_enc,
                          unsigned char * _msg_dec);
void fec_conv_decode(fec _q,
                     unsigned char * _msg_dec);
void fec_conv_setlength(fec _q,
                        unsigned int _dec_msg_len);

// internal initialization methods (sets r, K, viterbi methods)
void fec_conv_init_v27(fec _q);
void fec_conv_init_v29(fec _q);
void fec_conv_init_v39(fec _q);
void fec_conv_init_v615(fec _q);

// punctured convolutional codes
fec fec_conv_punctured_create(fec_scheme _fs);
void fec_conv_punctured_destroy(fec _q);
void fec_conv_punctured_print(fec _q);
void fec_conv_punctured_encode(fec _q,
                               unsigned int _dec_msg_len,
                               unsigned char * _msg_dec,
                               unsigned char * _msg_enc);
void fec_conv_punctured_decode_hard(fec _q,
                                    unsigned int _dec_msg_len,
                                    unsigned char * _msg_enc,
                                    unsigned char * _msg_dec);
void fec_conv_punctured_decode_soft(fec _q,
                                    unsigned int _dec_msg_len,
                                    unsigned char * _msg_enc,
                                    unsigned char * _msg_dec);
void fec_conv_punctured_setlength(fec _q,
                                  unsigned int _dec_msg_len);

// internal initialization methods (sets r, K, viterbi methods,
// and puncturing matrix)
void fec_conv_init_v27p23(fec _q);
void fec_conv_init_v27p34(fec _q);
void fec_conv_init_v27p45(fec _q);
void fec_conv_init_v27p56(fec _q);
void fec_conv_init_v27p67(fec _q);
void fec_conv_init_v27p78(fec _q);

void fec_conv_init_v29p23(fec _q);
void fec_conv_init_v29p34(fec _q);
void fec_conv_init_v29p45(fec _q);
void fec_conv_init_v29p56(fec _q);
void fec_conv_init_v29p67(fec _q);
void fec_conv_init_v29p78(fec _q);

// Reed-Solomon

// compute encoded message length for Reed-Solomon codes
//  _dec_msg_len    :   decoded message length
//  _nroots         :   number of roots in polynomial
//  _nn             :   
//  _kk             :   
unsigned int fec_rs_get_enc_msg_len(unsigned int _dec_msg_len,
                                    unsigned int _nroots,
                                    unsigned int _nn,
                                    unsigned int _kk);


fec fec_rs_create(fec_scheme _fs);
void fec_rs_init_p8(fec _q);
void fec_rs_setlength(fec _q,
                      unsigned int _dec_msg_len);
void fec_rs_encode(fec _q,
                   unsigned int _dec_msg_len,
                   unsigned char * _msg_dec,
                   unsigned char * _msg_enc);
void fec_rs_decode(fec _q,
                   unsigned int _dec_msg_len,
                   unsigned char * _msg_enc,
                   unsigned char * _msg_dec);

// phi(x) = -logf( tanhf( x/2 ) )
float sumproduct_phi(float _x);

// iterate over the sum-product algorithm:
// returns 1 if parity checks, 0 otherwise
//  _m          :   rows
//  _n          :   cols
//  _H          :   sparse binary parity check matrix [size: _m x _n]
//  _LLR        :   received signal (soft bits, LLR) [size: _n x 1]
//  _c_hat      :   estimated transmitted signal [size: _n x 1]
//  _max_steps  :   maximum number of steps before bailing
int fec_sumproduct(unsigned int    _m,
                   unsigned int    _n,
                   smatrixb        _H,
                   float *         _LLR,
                   unsigned char * _c_hat,
                   unsigned int    _max_steps);

// sum-product algorithm, returns 1 if parity checks, 0 otherwise
//  _m      :   rows
//  _n      :   cols
//  _H      :   sparse binary parity check matrix [size: _m x _n]
//  _c_hat  :   estimated transmitted signal [size: _n x 1]
//
// internal state arrays
//  _Lq     :   [size: _m x _n]
//  _Lr     :   [size: _m x _n]
//  _Lc     :   [size: _n x 1]
//  _LQ     :   [size: _n x 1]
//  _parity :   _H * _c_hat [size: _m x 1]
int fec_sumproduct_step(unsigned int    _m,
                        unsigned int    _n,
                        smatrixb        _H,
                        unsigned char * _c_hat,
                        float *         _Lq,
                        float *         _Lr,
                        float *         _Lc,
                        float *         _LQ,
                        unsigned char * _parity);

// packetizer

struct fecintlv_plan {
    unsigned int dec_msg_len;
    unsigned int enc_msg_len;

    // fec codec
    fec_scheme fs;
    fec f;

    // interleaver
    interleaver q;
};

struct packetizer_s {
    unsigned int msg_len;
    unsigned int packet_len;

    crc_scheme check;
    unsigned int crc_length;

    struct fecintlv_plan * plan;
    unsigned int plan_len;

    // buffers
    unsigned int buffer_len;
    unsigned char * buffer_0;
    unsigned char * buffer_1;
};

// reallocate memory for buffers
void packetizer_realloc_buffers(packetizer _p, unsigned int _len);


//
// interleaver
//

// structured interleaver object
struct interleaver_s {
    unsigned int n;     // number of bytes

    unsigned int M;     // row dimension
    unsigned int N;     // col dimension

    // interleaving depth (number of permutations)
    unsigned int depth;
};

// 
// permutation functions
//

// permute one iteration
void interleaver_permute(unsigned char * _x,
                         unsigned int _n,
                         unsigned int _M,
                         unsigned int _N);

// permute one iteration (soft bit input)
void interleaver_permute_soft(unsigned char * _x,
                              unsigned int _n,
                              unsigned int _M,
                              unsigned int _N);

// permute one iteration with mask
void interleaver_permute_mask(unsigned char * _x,
                              unsigned int _n,
                              unsigned int _M,
                              unsigned int _N,
                              unsigned char _mask);

// permute one iteration (soft bit input) with mask
void interleaver_permute_mask_soft(unsigned char * _x,
                                   unsigned int _n,
                                   unsigned int _M,
                                   unsigned int _N,
                                   unsigned char _mask);



//
// MODULE : fft (fast discrete Fourier transform)
//

// fast fourier transform method
typedef enum {
    LIQUID_FFT_METHOD_UNKNOWN=0,    // unknown method
    LIQUID_FFT_METHOD_RADIX2,       // Radix-2 (decimation in time)
    LIQUID_FFT_METHOD_MIXED_RADIX,  // Cooley-Tukey mixed-radix FFT (decimation in time)
    LIQUID_FFT_METHOD_RADER,        // Rader's method for FFTs of prime length
    LIQUID_FFT_METHOD_RADER2,       // Rader's method for FFTs of prime length (alternate)
    LIQUID_FFT_METHOD_DFT,          // regular discrete Fourier transform
} liquid_fft_method;

// Macro    :   FFT (internal)
//  FFT     :   name-mangling macro
//  T       :   primitive data type
//  TC      :   primitive data type (complex)
#define LIQUID_FFT_DEFINE_INTERNAL_API(FFT,T,TC)                \
                                                                \
/* print plan recursively */                                    \
void FFT(_print_plan_recursive)(FFT(plan)    _q,                \
                                unsigned int _level);           \
                                                                \
/* type definitions for create/destroy/execute functions */     \
typedef FFT(plan)(FFT(_create_t)) (unsigned int _nfft,          \
                                   TC *         _x,             \
                                   TC *         _y,             \
                                   int          _dir,           \
                                   int          _flags);        \
typedef void (FFT(_destroy_t))(FFT(plan) _q);                   \
typedef void (FFT(_execute_t))(FFT(plan) _q);                   \
                                                                \
/* FFT create methods */                                        \
FFT(_create_t) FFT(_create_plan_dft);                           \
FFT(_create_t) FFT(_create_plan_radix2);                        \
FFT(_create_t) FFT(_create_plan_mixed_radix);                   \
FFT(_create_t) FFT(_create_plan_rader);                         \
FFT(_create_t) FFT(_create_plan_rader2);                        \
                                                                \
/* FFT destroy methods */                                       \
FFT(_destroy_t) FFT(_destroy_plan_dft);                         \
FFT(_destroy_t) FFT(_destroy_plan_radix2);                      \
FFT(_destroy_t) FFT(_destroy_plan_mixed_radix);                 \
FFT(_destroy_t) FFT(_destroy_plan_rader);                       \
FFT(_destroy_t) FFT(_destroy_plan_rader2);                      \
                                                                \
/* FFT execute methods */                                       \
FFT(_execute_t) FFT(_execute_dft);                              \
FFT(_execute_t) FFT(_execute_radix2);                           \
FFT(_execute_t) FFT(_execute_mixed_radix);                      \
FFT(_execute_t) FFT(_execute_rader);                            \
FFT(_execute_t) FFT(_execute_rader2);                           \
                                                                \
/* specific codelets for small DFTs */                          \
FFT(_execute_t) FFT(_execute_dft_2);                            \
FFT(_execute_t) FFT(_execute_dft_3);                            \
FFT(_execute_t) FFT(_execute_dft_4);                            \
FFT(_execute_t) FFT(_execute_dft_5);                            \
FFT(_execute_t) FFT(_execute_dft_6);                            \
FFT(_execute_t) FFT(_execute_dft_7);                            \
FFT(_execute_t) FFT(_execute_dft_8);                            \
FFT(_execute_t) FFT(_execute_dft_16);                           \
                                                                \
/* additional methods */                                        \
unsigned int FFT(_estimate_mixed_radix)(unsigned int _nfft);    \
                                                                \
/* discrete cosine transform (DCT) prototypes */                \
void FFT(_execute_REDFT00)(FFT(plan) _q);   /* DCT-I   */       \
void FFT(_execute_REDFT10)(FFT(plan) _q);   /* DCT-II  */       \
void FFT(_execute_REDFT01)(FFT(plan) _q);   /* DCT-III */       \
void FFT(_execute_REDFT11)(FFT(plan) _q);   /* DCT-IV  */       \
                                                                \
/* discrete sine transform (DST) prototypes */                  \
void FFT(_execute_RODFT00)(FFT(plan) _q);   /* DST-I   */       \
void FFT(_execute_RODFT10)(FFT(plan) _q);   /* DST-II  */       \
void FFT(_execute_RODFT01)(FFT(plan) _q);   /* DST-III */       \
void FFT(_execute_RODFT11)(FFT(plan) _q);   /* DST-IV  */       \
                                                                \
/* destroy real-to-real one-dimensional plan */                 \
void FFT(_destroy_plan_r2r_1d)(FFT(plan) _q);                   \
                                                                \
/* print real-to-real one-dimensional plan */                   \
void FFT(_print_plan_r2r_1d)(FFT(plan) _q);                     \

// determine best FFT method based on size
liquid_fft_method liquid_fft_estimate_method(unsigned int _nfft);

// is input radix-2?
int fft_is_radix2(unsigned int _n);

// miscellaneous functions
unsigned int fft_reverse_index(unsigned int _i, unsigned int _n);


LIQUID_FFT_DEFINE_INTERNAL_API(LIQUID_FFT_MANGLE_FLOAT, float, liquid_float_complex)

<<<<<<< HEAD
LIQUID_FFT_DEFINE_INTERNAL_API(LIQUID_FFT_MANGLE_Q16, q16_t, cq16_t)
LIQUID_FFT_DEFINE_INTERNAL_API(LIQUID_FFT_MANGLE_Q32, q32_t, cq32_t)

// Use fftw library if installed, otherwise use internal (less
// efficient) fft library.
#if HAVE_FFTW3_H
=======
// Use fftw library if installed (and not overridden with configuration),
// otherwise use internal (less efficient) fft library.
#if HAVE_FFTW3_H && !defined LIQUID_FFTOVERRIDE
>>>>>>> 5d90fad2
#   include <fftw3.h>
#   define FFT_PLAN             fftwf_plan
#   define FFT_CREATE_PLAN      fftwf_plan_dft_1d
#   define FFT_DESTROY_PLAN     fftwf_destroy_plan
#   define FFT_EXECUTE          fftwf_execute
#   define FFT_DIR_FORWARD      FFTW_FORWARD
#   define FFT_DIR_BACKWARD     FFTW_BACKWARD
#   define FFT_METHOD           FFTW_ESTIMATE
#else
#   define FFT_PLAN             fftplan
#   define FFT_CREATE_PLAN      fft_create_plan
#   define FFT_DESTROY_PLAN     fft_destroy_plan
#   define FFT_EXECUTE          fft_execute
#   define FFT_DIR_FORWARD      LIQUID_FFT_FORWARD
#   define FFT_DIR_BACKWARD     LIQUID_FFT_BACKWARD
#   define FFT_METHOD           0
#endif



//
// MODULE : filter
//

// esimate required filter length given transition bandwidth and
// stop-band attenuation (algorithm from [Vaidyanathan:1993])
//  _df     :   transition bandwidth (0 < _df < 0.5)
//  _As     :   stop-band attenuation [dB] (As > 0)
float estimate_req_filter_len_Kaiser(float _df,
                                     float _As);

// esimate required filter length given transition bandwidth and
// stop-band attenuation (algorithm from [Herrmann:1973])
//  _df     :   transition bandwidth (0 < _df < 0.5)
//  _As     :   stop-band attenuation [dB] (As > 0)
float estimate_req_filter_len_Herrmann(float _df,
                                       float _As);


// fir_farrow
#define LIQUID_FIRFARROW_DEFINE_INTERNAL_API(FIRFARROW,TO,TC,TI)  \
void FIRFARROW(_genpoly)(FIRFARROW() _q);

LIQUID_FIRFARROW_DEFINE_INTERNAL_API(FIRFARROW_MANGLE_RRRF,
                                     float,
                                     float,
                                     float)

LIQUID_FIRFARROW_DEFINE_INTERNAL_API(FIRFARROW_MANGLE_CRCF,
                                     liquid_float_complex,
                                     float,
                                     liquid_float_complex)



// 
// iirfilt : infinite impulse respone filter
//
#define IIRFILT_MANGLE_RRRF(name)  LIQUID_CONCAT(iirfilt_rrrf,name)
#define IIRFILT_MANGLE_CRCF(name)  LIQUID_CONCAT(iirfilt_crcf,name)
#define IIRFILT_MANGLE_CCCF(name)  LIQUID_CONCAT(iirfilt_cccf,name)

// fixed-point
#define IIRFILT_MANGLE_RRRQ16(name)  LIQUID_CONCAT(iirfilt_rrrq16,name)
#define IIRFILT_MANGLE_CRCQ16(name)  LIQUID_CONCAT(iirfilt_crcq16,name)
#define IIRFILT_MANGLE_CCCQ16(name)  LIQUID_CONCAT(iirfilt_cccq16,name)

#define LIQUID_IIRFILT_DEFINE_INTERNAL_API(IIRFILT,TO,TC,TI)    \
                                                                \
/* frequency response (transfer function) */                    \
void IIRFILT(_freqresponse_tf)(IIRFILT() _q,                    \
                               float _fc,                       \
                               liquid_float_complex * _H);      \
                                                                \
/* frequency response (second-order sections) */                \
void IIRFILT(_freqresponse_sos)(IIRFILT() _q,                   \
                                float _fc,                      \
                                liquid_float_complex * _H);     \

LIQUID_IIRFILT_DEFINE_INTERNAL_API(IIRFILT_MANGLE_RRRF,
                                   float,
                                   float,
                                   float)
LIQUID_IIRFILT_DEFINE_INTERNAL_API(IIRFILT_MANGLE_CRCF,
                                   liquid_float_complex,
                                   float,
                                   liquid_float_complex)
LIQUID_IIRFILT_DEFINE_INTERNAL_API(IIRFILT_MANGLE_CCCF,
                                   liquid_float_complex,
                                   liquid_float_complex,
                                   liquid_float_complex)

// fixed-point
LIQUID_IIRFILT_DEFINE_INTERNAL_API(IIRFILT_MANGLE_RRRQ16,  q16_t,  q16_t,  q16_t)
LIQUID_IIRFILT_DEFINE_INTERNAL_API(IIRFILT_MANGLE_CRCQ16, cq16_t,  q16_t, cq16_t)
LIQUID_IIRFILT_DEFINE_INTERNAL_API(IIRFILT_MANGLE_CCCQ16, cq16_t, cq16_t, cq16_t)


// 
// iirfiltsos : infinite impulse respone filter (second-order sections)
//
#define IIRFILTSOS_MANGLE_RRRF(name)  LIQUID_CONCAT(iirfiltsos_rrrf,name)
#define IIRFILTSOS_MANGLE_CRCF(name)  LIQUID_CONCAT(iirfiltsos_crcf,name)
#define IIRFILTSOS_MANGLE_CCCF(name)  LIQUID_CONCAT(iirfiltsos_cccf,name)

// fixed-point
#define IIRFILTSOS_MANGLE_RRRQ16(name)  LIQUID_CONCAT(iirfiltsos_rrrq16,name)
#define IIRFILTSOS_MANGLE_CRCQ16(name)  LIQUID_CONCAT(iirfiltsos_crcq16,name)
#define IIRFILTSOS_MANGLE_CCCQ16(name)  LIQUID_CONCAT(iirfiltsos_cccq16,name)

#define LIQUID_IIRFILTSOS_DEFINE_INTERNAL_API(IIRFILTSOS,TO,TC,TI)  \
typedef struct IIRFILTSOS(_s) * IIRFILTSOS();                   \
                                                                \
/* filter structure */                                          \
struct IIRFILTSOS(_s) {                                         \
    TC b[3];    /* feed-forward coefficients                */  \
    TC a[3];    /* feed-back coefficients                   */  \
                                                                \
    /* internal buffering                                   */  \
    TI x[3];    /* Direct form I  buffer (input)            */  \
    TO y[3];    /* Direct form I  buffer (output)           */  \
    TO v[3];    /* Direct form II buffer                    */  \
};                                                              \
                                                                \
IIRFILTSOS() IIRFILTSOS(_create)(TC * _b,                       \
                                 TC * _a);                      \
void IIRFILTSOS(_set_coefficients)(IIRFILTSOS() _q,             \
                                   TC * _b,                     \
                                   TC * _a);                    \
void IIRFILTSOS(_destroy)(IIRFILTSOS() _q);                     \
void IIRFILTSOS(_print)(IIRFILTSOS() _q);                       \
void IIRFILTSOS(_clear)(IIRFILTSOS() _q);                       \
void IIRFILTSOS(_execute)(IIRFILTSOS() _q,                      \
                          TI   _x,                              \
                          TO * _y);                             \
void IIRFILTSOS(_execute_df1)(IIRFILTSOS() _q,                  \
                              TI   _x,                          \
                              TO * _y);                         \
void IIRFILTSOS(_execute_df2)(IIRFILTSOS() _q,                  \
                              TI   _x,                          \
                              TO * _y);                         \
float IIRFILTSOS(_groupdelay)(IIRFILTSOS() _q, float _fc);

LIQUID_IIRFILTSOS_DEFINE_INTERNAL_API(IIRFILTSOS_MANGLE_RRRF,
                                      float,
                                      float,
                                      float)
LIQUID_IIRFILTSOS_DEFINE_INTERNAL_API(IIRFILTSOS_MANGLE_CRCF,
                                      liquid_float_complex,
                                      float,
                                      liquid_float_complex)
LIQUID_IIRFILTSOS_DEFINE_INTERNAL_API(IIRFILTSOS_MANGLE_CCCF,
                                      liquid_float_complex,
                                      liquid_float_complex,
                                      liquid_float_complex)

// fixed-point
LIQUID_IIRFILTSOS_DEFINE_INTERNAL_API(IIRFILTSOS_MANGLE_RRRQ16,  q16_t,  q16_t,  q16_t)
LIQUID_IIRFILTSOS_DEFINE_INTERNAL_API(IIRFILTSOS_MANGLE_CRCQ16, cq16_t,  q16_t, cq16_t)
LIQUID_IIRFILTSOS_DEFINE_INTERNAL_API(IIRFILTSOS_MANGLE_CCCQ16, cq16_t, cq16_t, cq16_t)

// msresamp
#define LIQUID_MSRESAMP_DEFINE_INTERNAL_API(MSRESAMP,TO,TC,TI)  \
                                                                \
/* execute multi-stage interpolation                    */      \
void MSRESAMP(_interp_execute)(MSRESAMP() _q,                   \
                              TI * _x,                          \
                              unsigned int _nx,                 \
                              TO * _y,                          \
                              unsigned int * _num_written);     \
                                                                \
/* execute multi-stage decimation                       */      \
void MSRESAMP(_decim_execute)(MSRESAMP() _q,                    \
                              TI * _x,                          \
                              unsigned int _nx,                 \
                              TO * _y,                          \
                              unsigned int * _num_written);     \

LIQUID_MSRESAMP_DEFINE_INTERNAL_API(MSRESAMP_MANGLE_RRRF,
                                    float,
                                    float,
                                    float)

LIQUID_MSRESAMP_DEFINE_INTERNAL_API(MSRESAMP_MANGLE_CRCF,
                                    liquid_float_complex,
                                    float,
                                    liquid_float_complex)

LIQUID_MSRESAMP_DEFINE_INTERNAL_API(MSRESAMP_MANGLE_CCCF,
                                    liquid_float_complex,
                                    liquid_float_complex,
                                    liquid_float_complex)


// symsync
#define LIQUID_SYMSYNC_DEFINE_INTERNAL_API(SYMSYNC,TO,TC,TI)    \
void SYMSYNC(_step)(SYMSYNC() _q,                               \
                    TI _x,                                      \
                    TO *_y,                                     \
                    unsigned int *_ny);                         \
void SYMSYNC(_advance_internal_loop)(SYMSYNC() _q,              \
                                     TO _mf,                    \
                                     TO _dmf);                  \
void SYMSYNC(_output_debug_file)(SYMSYNC() _q,                  \
                                 const char * _filename);

LIQUID_SYMSYNC_DEFINE_INTERNAL_API(SYMSYNC_MANGLE_RRRF, float, float, float)
LIQUID_SYMSYNC_DEFINE_INTERNAL_API(SYMSYNC_MANGLE_CRCF, liquid_float_complex, float, liquid_float_complex)


// firdes : finite impulse response filter design

// Find approximate bandwidth adjustment factor rho based on
// filter delay and desired excess bandwdith factor.
//
//  _m      :   filter delay (symbols)
//  _beta   :   filter excess bandwidth factor (0,1)
float rkaiser_approximate_rho(unsigned int _m,
                              float _beta);

// Design frequency-shifted root-Nyquist filter based on
// the Kaiser-windowed sinc using the bisection method
//
//  _k      :   filter over-sampling rate (samples/symbol)
//  _m      :   filter delay (symbols)
//  _beta   :   filter excess bandwidth factor (0,1)
//  _dt     :   filter fractional sample delay
//  _h      :   resulting filter [size: 2*_k*_m+1]
//  _rho    :   transition bandwidth adjustment, 0 < _rho < 1
void liquid_firdes_rkaiser_bisection(unsigned int _k,
                                     unsigned int _m,
                                     float _beta,
                                     float _dt,
                                     float * _h,
                                     float * _rho);

// Design frequency-shifted root-Nyquist filter based on
// the Kaiser-windowed sinc using the quadratic method.
//
//  _k      :   filter over-sampling rate (samples/symbol)
//  _m      :   filter delay (symbols)
//  _beta   :   filter excess bandwidth factor (0,1)
//  _dt     :   filter fractional sample delay
//  _h      :   resulting filter [size: 2*_k*_m+1]
//  _rho    :   transition bandwidth adjustment, 0 < _rho < 1
void liquid_firdes_rkaiser_quadratic(unsigned int _k,
                                     unsigned int _m,
                                     float _beta,
                                     float _dt,
                                     float * _h,
                                     float * _rho);

// compute filter coefficients and determine resulting ISI
//  
//  _k      :   filter over-sampling rate (samples/symbol)
//  _m      :   filter delay (symbols)
//  _beta   :   filter excess bandwidth factor (0,1)
//  _dt     :   filter fractional sample delay
//  _rho    :   transition bandwidth adjustment, 0 < _rho < 1
//  _h      :   filter buffer [size: 2*_k*_m+1]
float liquid_firdes_rkaiser_internal_isi(unsigned int _k,
                                         unsigned int _m,
                                         float _beta,
                                         float _dt,
                                         float _rho,
                                         float * _h);

// Design flipped Nyquist/root-Nyquist filters
void liquid_firdes_fnyquist(liquid_nyquist_type _type,
                            int                 _root,
                            unsigned int        _k,
                            unsigned int        _m,
                            float               _beta,
                            float               _dt,
                            float *             _h);

// flipped exponential frequency response
void liquid_firdes_fexp_freqresponse(unsigned int _k,
                                     unsigned int _m,
                                     float        _beta,
                                     float *      _H);

// flipped hyperbolic secant frequency response
void liquid_firdes_fsech_freqresponse(unsigned int _k,
                                      unsigned int _m,
                                      float        _beta,
                                      float *      _H);

// flipped hyperbolic secant frequency response
void liquid_firdes_farcsech_freqresponse(unsigned int _k,
                                         unsigned int _m,
                                         float        _beta,
                                         float *      _H);



// initialize the frequency grid on the disjoint bounded set
void firdespm_init_grid(firdespm _q);

// compute interpolating polynomial
void firdespm_compute_interp(firdespm _q);

// compute error signal from actual response (interpolator
// output), desired response, and weights
void firdespm_compute_error(firdespm _q);

// search error curve for _r+1 extremal indices
void firdespm_iext_search(firdespm _q);

// evaluates result to determine if Remez exchange algorithm
// has converged
int firdespm_is_search_complete(firdespm _q);

// compute filter taps (coefficients) from result
void firdespm_compute_taps(firdespm _q, float * _h);

// iirdes : infinite impulse response filter design

// Sorts array _z of complex numbers into complex conjugate pairs to
// within a tolerance. Conjugate pairs are ordered by increasing real
// component with the negative imaginary element first. All pure-real
// elements are placed at the end of the array.
//
// Example:
//      v:              liquid_cplxpair(v):
//      10 + j*3        -3 - j*4
//       5 + j*0         3 + j*4
//      -3 + j*4        10 - j*3
//      10 - j*3        10 + j*3
//       3 + j*0         3 + j*0
//      -3 + j*4         5 + j*0
//
//  _z      :   complex array (size _n)
//  _n      :   number of elements in _z
//  _tol    :   tolerance for finding complex pairs
//  _p      :   resulting pairs, pure real values of _z at end
void liquid_cplxpair(float complex * _z,
                     unsigned int _n,
                     float _tol,
                     float complex * _p);

// post-process cleanup used with liquid_cplxpair
//
// once pairs have been identified and ordered, this method
// will clean up the result by ensuring the following:
//  * pairs are perfect conjugates
//  * pairs have negative imaginary component first
//  * pairs are ordered by increasing real component
//  * pure-real elements are ordered by increasing value
//
//  _p          :   pre-processed complex array [size: _n x 1]
//  _n          :   array length
//  _num_pairs  :   number of complex conjugate pairs
void liquid_cplxpair_cleanup(float complex * _p,
                             unsigned int _n,
                             unsigned int _num_pairs);

// Jacobian elliptic functions (src/filter/src/ellip.c)

// Landen transformation (_n iterations)
void landenf(float _k,
             unsigned int _n,
             float * _v);

// compute elliptic integral K(k) for _n recursions
void ellipkf(float _k,
             unsigned int _n,
             float * _K,
             float * _Kp);

// elliptic degree
float ellipdegf(float _N,
                float _k1,
                unsigned int _n);

// elliptic cd() function (_n recursions)
float complex ellip_cdf(float complex _u,
                        float _k,
                        unsigned int _n);

// elliptic inverse cd() function (_n recursions)
float complex ellip_acdf(float complex _u,
                         float _k,
                         unsigned int _n);

// elliptic sn() function (_n recursions)
float complex ellip_snf(float complex _u,
                        float _k,
                        unsigned int _n);

// elliptic inverse sn() function (_n recursions)
float complex ellip_asnf(float complex _u,
                         float _k,
                         unsigned int _n);

//
// MODULE : framing
//

// framegen64

// convert one 8-bit byte to four 2-bit symbols
//  _byte   :   input byte
//  _syms   :   output symbols [size: 4 x 1]
void framegen64_byte_to_syms(unsigned char _byte,
                             unsigned char * _syms);

// convert four 2-bit symbols into one 8-bit byte
//  _syms   :   input symbols [size: 4 x 1]
//  _byte   :   output byte
void framesync64_syms_to_byte(unsigned char * _syms,
                              unsigned char * _byte);

//
// bpacket
//

#define BPACKET_VERSION 101

// generator
void bpacketgen_compute_packet_len(bpacketgen _q);
void bpacketgen_assemble_pnsequence(bpacketgen _q);
void bpacketgen_assemble_header(bpacketgen _q);

// synchronizer
void bpacketsync_assemble_pnsequence(bpacketsync _q);
void bpacketsync_execute_seekpn(bpacketsync _q, unsigned char _bit);
void bpacketsync_execute_rxheader(bpacketsync _q, unsigned char _bit);
void bpacketsync_execute_rxpayload(bpacketsync _q, unsigned char _bit);
void bpacketsync_decode_header(bpacketsync _q);
void bpacketsync_decode_payload(bpacketsync _q);
void bpacketsync_reconfig(bpacketsync _q);


// 
// flexframe
//

#define FLEXFRAME_VERSION   (100)

// header description
// NOTE: The flexframe header can be improved with crc24, secded7264, v29
//       which also generates a 54-byte frame. Improves header decoding
//       by about 1 dB (99% probability of decoding with SNR = -1 dB);
//       however this requires that the 'libfec' libraries are installed.
#define FLEXFRAME_H_USER    (14)                    // user-defined array
#define FLEXFRAME_H_DEC     (FLEXFRAME_H_USER+6)    // decoded length
#define FLEXFRAME_H_CRC     (LIQUID_CRC_32)         // header CRC
#define FLEXFRAME_H_FEC0    (LIQUID_FEC_SECDED7264) // header FEC (inner)
#define FLEXFRAME_H_FEC1    (LIQUID_FEC_HAMMING84)  // header FEC (outer)
#define FLEXFRAME_H_ENC     (54)                    // encoded length
//#define FLEXFRAME_H_MOD     (LIQUID_MODEM_BPSK)   // modulation scheme
//#define FLEXFRAME_H_BPS     (1)                   // modulation depth
#define FLEXFRAME_H_SYM     (432)                   // number of symbols


// 
// gmskframe
//

#define GMSKFRAME_VERSION   (3)

// header description
#define GMSKFRAME_H_USER    (8)                     // user-defined array
#define GMSKFRAME_H_DEC     (GMSKFRAME_H_USER+5)    // decoded length
#define GMSKFRAME_H_CRC     (LIQUID_CRC_32)         // header CRC
#define GMSKFRAME_H_FEC     (LIQUID_FEC_HAMMING128) // header FEC
#define GMSKFRAME_H_ENC     (26)                    // encoded length (bytes)
#define GMSKFRAME_H_SYM     (208)                   // number of encoded bits


// 
// ofdmflexframe
//

#define OFDMFLEXFRAME_VERSION   (104)

// header description
#define OFDMFLEXFRAME_H_USER    (8)                         // user-defined array
#define OFDMFLEXFRAME_H_DEC     (OFDMFLEXFRAME_H_USER+6)    // decoded length
#define OFDMFLEXFRAME_H_CRC     (LIQUID_CRC_32)             // header CRC
#define OFDMFLEXFRAME_H_FEC     (LIQUID_FEC_GOLAY2412)      // header FEC
#define OFDMFLEXFRAME_H_ENC     (36)                        // encoded length
#define OFDMFLEXFRAME_H_MOD     (LIQUID_MODEM_BPSK)         // modulation scheme
#define OFDMFLEXFRAME_H_BPS     (1)                         // modulation depth
#define OFDMFLEXFRAME_H_SYM     (288)                       // number of symbols

// 
// ofdmflexframegen
//

// reconfigure internal buffers, objects, etc.
void ofdmflexframegen_reconfigure(ofdmflexframegen _q);

// encode header
void ofdmflexframegen_encode_header(ofdmflexframegen _q);

// modulate header
void ofdmflexframegen_modulate_header(ofdmflexframegen _q);

// write first S0 symbol
void ofdmflexframegen_write_S0a(ofdmflexframegen _q,
                                float complex * _buffer);

// write second S0 symbol
void ofdmflexframegen_write_S0b(ofdmflexframegen _q,
                                float complex * _buffer);

// write S1 symbol
void ofdmflexframegen_write_S1(ofdmflexframegen _q,
                               float complex * _buffer);

// write header symbol
void ofdmflexframegen_write_header(ofdmflexframegen _q,
                                   float complex * _buffer);

// write payload symbol
void ofdmflexframegen_write_payload(ofdmflexframegen _q,
                                    float complex * _buffer);

// 
// ofdmflexframesync
//

// internal callback
int ofdmflexframesync_internal_callback(float complex * _X,
                                        unsigned char * _p,
                                        unsigned int    _M,
                                        void * _userdata);

// receive header data
void ofdmflexframesync_rxheader(ofdmflexframesync _q,
                                float complex * _X);

// decode header
void ofdmflexframesync_decode_header(ofdmflexframesync _q);

// receive payload data
void ofdmflexframesync_rxpayload(ofdmflexframesync _q,
                                float complex * _X);


//
// MODULE : math
//

// internal trig helper functions

// complex rotation vector: cexpf(_Complex_I*THETA)
#define liquid_cexpjf(THETA) (cosf(THETA) + _Complex_I*sinf(THETA))

// polynomials
#define LIQUID_POLY_DEFINE_INTERNAL_API(POLY,T,TC)          \
void POLY(_findroots_durandkerner)(T * _p,                  \
                                   unsigned int _k,         \
                                   TC * _roots);            \
void POLY(_findroots_bairstow)(T * _p,                      \
                               unsigned int _k,             \
                               TC * _roots);                \
void POLY(_findroots_bairstow_recursion)(T * _p,            \
                                         unsigned int _k,   \
                                         T * _p1,           \
                                         T * _u,            \
                                         T * _v);

LIQUID_POLY_DEFINE_INTERNAL_API(POLY_MANGLE_DOUBLE,
                                double,
                                double complex)

LIQUID_POLY_DEFINE_INTERNAL_API(POLY_MANGLE_FLOAT,
                                float,
                                float complex)

LIQUID_POLY_DEFINE_INTERNAL_API(POLY_MANGLE_CDOUBLE,
                                double complex,
                                double complex)

LIQUID_POLY_DEFINE_INTERNAL_API(POLY_MANGLE_CFLOAT,
                                float complex,
                                float complex)



//
// MODULE : matrix
//

// large macro
//   MATRIX : name-mangling macro
//   T      : data type
#define LIQUID_MATRIX_DEFINE_INTERNAL_API(MATRIX,T)             \
T    MATRIX(_det2x2)(T * _x,                                    \
                     unsigned int _rx,                          \
                     unsigned int _cx);


LIQUID_MATRIX_DEFINE_INTERNAL_API(MATRIX_MANGLE_FLOAT,   float)
LIQUID_MATRIX_DEFINE_INTERNAL_API(MATRIX_MANGLE_DOUBLE,  double)

LIQUID_MATRIX_DEFINE_INTERNAL_API(MATRIX_MANGLE_CFLOAT,  liquid_float_complex)
LIQUID_MATRIX_DEFINE_INTERNAL_API(MATRIX_MANGLE_CDOUBLE, liquid_double_complex)


// sparse 'alist' matrix type (similar to MacKay, Davey Lafferty convention)
// large macro
//   SMATRIX    : name-mangling macro
//   T          : primitive data type
#define LIQUID_SMATRIX_DEFINE_INTERNAL_API(SMATRIX,T)           \
                                                                \
void SMATRIX(_reset_max_mlist)(SMATRIX() _q);                   \
void SMATRIX(_reset_max_nlist)(SMATRIX() _q);                   \

LIQUID_SMATRIX_DEFINE_INTERNAL_API(SMATRIX_MANGLE_BOOL,  unsigned char)
LIQUID_SMATRIX_DEFINE_INTERNAL_API(SMATRIX_MANGLE_FLOAT, float)
LIQUID_SMATRIX_DEFINE_INTERNAL_API(SMATRIX_MANGLE_INT,   short int)

// search for index placement in list
unsigned short int smatrix_indexsearch(unsigned short int * _list,
                                       unsigned int         _num_elements,
                                       unsigned short int   _value);




//
// MODULE : modem
//

// Macro    :   MODEM
//  MODEM   :   name-mangling macro
//  T       :   primitive data type
//  TC      :   primitive data type (complex)
#define LIQUID_MODEM_DEFINE_INTERNAL_API(MODEM,T,TC)            \
                                                                \
/* initialize a generic modem object */                         \
void MODEM(_init)(MODEM() _q, unsigned int _bits_per_symbol);   \
                                                                \
/* initialize symbol map for fast modulation */                 \
void MODEM(_init_map)(MODEM() _q);                              \
                                                                \
/* generic modem create routines */                             \
MODEM() MODEM(_create_ask)( unsigned int _bits_per_symbol);     \
MODEM() MODEM(_create_qam)( unsigned int _bits_per_symbol);     \
MODEM() MODEM(_create_psk)( unsigned int _bits_per_symbol);     \
MODEM() MODEM(_create_dpsk)(unsigned int _bits_per_symbol);     \
MODEM() MODEM(_create_apsk)(unsigned int _bits_per_symbol);     \
MODEM() MODEM(_create_arb)( unsigned int _bits_per_symbol);     \
                                                                \
/* Initialize arbitrary modem constellation with        */      \
/* floating-point constellation array                   */      \
void MODEM(_arb_init)(MODEM()         _q,                       \
                      float complex * _symbol_map,              \
                      unsigned int    _len);                    \
                                                                \
/* Initialize arb modem constellation from external file */     \
void MODEM(_arb_init_file)(MODEM() _q, char * _filename);       \
                                                                \
/* specific modem create routines */                            \
MODEM() MODEM(_create_bpsk)(void);                              \
MODEM() MODEM(_create_qpsk)(void);                              \
MODEM() MODEM(_create_ook)(void);                               \
MODEM() MODEM(_create_sqam32)(void);                            \
MODEM() MODEM(_create_sqam128)(void);                           \
MODEM() MODEM(_create_V29)(void);                               \
MODEM() MODEM(_create_arb16opt)(void);                          \
MODEM() MODEM(_create_arb32opt)(void);                          \
MODEM() MODEM(_create_arb64opt)(void);                          \
MODEM() MODEM(_create_arb128opt)(void);                         \
MODEM() MODEM(_create_arb256opt)(void);                         \
MODEM() MODEM(_create_arb64vt)(void);                           \
                                                                \
/* Scale arbitrary modem energy to unity */                     \
void MODEM(_arb_scale)(MODEM() _q);                             \
                                                                \
/* Balance I/Q */                                               \
void MODEM(_arb_balance_iq)(MODEM() _q);                        \
                                                                \
/* modulate using symbol map (look-up table) */                 \
void MODEM(_modulate_map)(MODEM()      _q,                      \
                          unsigned int _sym_in,                 \
                          TC *         _y);                     \
                                                                \
/* modem modulate routines */                                   \
void MODEM(_modulate_ask)      ( MODEM(), unsigned int, TC *);  \
void MODEM(_modulate_qam)      ( MODEM(), unsigned int, TC *);  \
void MODEM(_modulate_psk)      ( MODEM(), unsigned int, TC *);  \
void MODEM(_modulate_dpsk)     ( MODEM(), unsigned int, TC *);  \
void MODEM(_modulate_arb)      ( MODEM(), unsigned int, TC *);  \
void MODEM(_modulate_apsk)     ( MODEM(), unsigned int, TC *);  \
void MODEM(_modulate_bpsk)     ( MODEM(), unsigned int, TC *);  \
void MODEM(_modulate_qpsk)     ( MODEM(), unsigned int, TC *);  \
void MODEM(_modulate_ook)      ( MODEM(), unsigned int, TC *);  \
void MODEM(_modulate_sqam32)   ( MODEM(), unsigned int, TC *);  \
void MODEM(_modulate_sqam128)  ( MODEM(), unsigned int, TC *);  \
                                                                \
/* modem demodulate routines */                                 \
void MODEM(_demodulate_ask)    ( MODEM(), TC, unsigned int *);  \
void MODEM(_demodulate_qam)    ( MODEM(), TC, unsigned int *);  \
void MODEM(_demodulate_psk)    ( MODEM(), TC, unsigned int *);  \
void MODEM(_demodulate_dpsk)   ( MODEM(), TC, unsigned int *);  \
void MODEM(_demodulate_arb)    ( MODEM(), TC, unsigned int *);  \
void MODEM(_demodulate_apsk)   ( MODEM(), TC, unsigned int *);  \
void MODEM(_demodulate_bpsk)   ( MODEM(), TC, unsigned int *);  \
void MODEM(_demodulate_qpsk)   ( MODEM(), TC, unsigned int *);  \
void MODEM(_demodulate_ook)    ( MODEM(), TC, unsigned int *);  \
void MODEM(_demodulate_sqam32) ( MODEM(), TC, unsigned int *);  \
void MODEM(_demodulate_sqam128)( MODEM(), TC, unsigned int *);  \
                                                                \
/* modem demodulate (soft) routines */                          \
void MODEM(_demodulate_soft_bpsk)(MODEM()         _q,           \
                                  TC              _x,           \
                                  unsigned int *  _sym_out,     \
                                  unsigned char * _soft_bits);  \
void MODEM(_demodulate_soft_qpsk)(MODEM()         _q,           \
                                  TC              _x,           \
                                  unsigned int *  _sym_out,     \
                                  unsigned char * _soft_bits);  \
void MODEM(_demodulate_soft_arb)( MODEM()         _q,           \
                                  TC              _x,           \
                                  unsigned int *  _sym_out,     \
                                  unsigned char * _soft_bits);  \
                                                                \
/* generate soft demodulation look-up table */                  \
void MODEM(_demodsoft_gentab)(MODEM()      _q,                  \
                              unsigned int _p);                 \
                                                                \
/* generic soft demodulation routine using nearest-neighbors */ \
/* look-up table                                             */ \
void MODEM(_demodulate_soft_table)(MODEM()         _q,          \
                                   TC              _x,          \
                                   unsigned int *  _sym_out,    \
                                   unsigned char * _soft_bits); \
                                                                \
/* Demodulate a linear symbol constellation using dynamic   */  \
/* threshold calculation                                    */  \
/*  _v      :   input value             */                      \
/*  _m      :   bits per symbol         */                      \
/*  _alpha  :   scaling factor          */                      \
/*  _s      :   demodulated symbol      */                      \
/*  _res    :   residual                */                      \
void MODEM(_demodulate_linear_array)(T              _v,         \
                                     unsigned int   _m,         \
                                     T              _alpha,     \
                                     unsigned int * _s,         \
                                     T *            _res);      \
                                                                \
/* Demodulate a linear symbol constellation using           */  \
/* refereneced lookup table                                 */  \
/*  _v      :   input value             */                      \
/*  _m      :   bits per symbol         */                      \
/*  _ref    :   array of thresholds     */                      \
/*  _s      :   demodulated symbol      */                      \
/*  _res    :   residual                */                      \
void MODEM(_demodulate_linear_array_ref)(T              _v,     \
                                         unsigned int   _m,     \
                                         T *            _ref,   \
                                         unsigned int * _s,     \
                                         T *            _res);  \



// define internal modem APIs
LIQUID_MODEM_DEFINE_INTERNAL_API(LIQUID_MODEM_MANGLE_FLOAT,float,float complex)
LIQUID_MODEM_DEFINE_INTERNAL_API(LIQUID_MODEM_MANGLE_Q16,  q16_t,cq16_t)

//
// modem constants
//

// APSK constants (container for apsk structure definitions)
struct liquid_apsk_s {
    modulation_scheme scheme;   // APSK modulation scheme
    unsigned int    num_levels; // number of rings
    unsigned int *  p;          // number of symbols per ring
    float *         r;          // radius of each ring
    float *         phi;        // phase offset of each ring
    float *         r_slicer;   // radius slicer
    unsigned char * map;        // symbol mapping
};

extern struct liquid_apsk_s liquid_apsk4;
extern struct liquid_apsk_s liquid_apsk8;
extern struct liquid_apsk_s liquid_apsk16;
extern struct liquid_apsk_s liquid_apsk32;
extern struct liquid_apsk_s liquid_apsk64;
extern struct liquid_apsk_s liquid_apsk128;
extern struct liquid_apsk_s liquid_apsk256;


// 'square' 32-QAM (first quadrant)
extern const float complex modem_arb_sqam32[8];

// 'square' 128-QAM (first quadrant)
extern const float complex modem_arb_sqam128[32];

// V.29 star constellation
extern const float complex modem_arb_V29[16];

// Virginia Tech logo
extern const float complex modem_arb_vt64[64];

// optimal QAM constellations
extern const float complex modem_arb16opt[16];
extern const float complex modem_arb32opt[32];
extern const float complex modem_arb64opt[64];
extern const float complex modem_arb128opt[128];
extern const float complex modem_arb256opt[256];


//
// MODULE : multicarrier
//

// ofdm frame (common)

// generate short sequence symbols
//  _p      :   subcarrier allocation array
//  _M      :   total number of subcarriers
//  _S0     :   output symbol (freq)
//  _s0     :   output symbol (time)
//  _M_S0   :   total number of enabled subcarriers in S0
void ofdmframe_init_S0(unsigned char * _p,
                       unsigned int    _M,
                       float complex * _S0,
                       float complex * _s0,
                       unsigned int *  _M_S0);

// generate long sequence symbols
//  _p      :   subcarrier allocation array
//  _M      :   total number of subcarriers
//  _S1     :   output symbol (freq)
//  _s1     :   output symbol (time)
//  _M_S1   :   total number of enabled subcarriers in S1
void ofdmframe_init_S1(unsigned char * _p,
                       unsigned int    _M,
                       float complex * _S1,
                       float complex * _s1,
                       unsigned int *  _M_S1);

// generate symbol (add cyclic prefix/postfix, overlap)
void ofdmframegen_gensymbol(ofdmframegen    _q,
                            float complex * _buffer);

void ofdmframesync_cpcorrelate(ofdmframesync _q);
void ofdmframesync_findrxypeak(ofdmframesync _q);
void ofdmframesync_rxpayload(ofdmframesync _q);

void ofdmframesync_execute_seekplcp(ofdmframesync _q);
void ofdmframesync_execute_S0a(ofdmframesync _q);
void ofdmframesync_execute_S0b(ofdmframesync _q);
void ofdmframesync_execute_S1( ofdmframesync _q);
void ofdmframesync_execute_rxsymbols(ofdmframesync _q);

void ofdmframesync_S0_metrics(ofdmframesync _q,
                              float complex * _G,
                              float complex * _s_hat);

// estimate short sequence gain
//  _q      :   ofdmframesync object
//  _x      :   input array (time)
//  _G      :   output gain (freq)
void ofdmframesync_estimate_gain_S0(ofdmframesync   _q,
                                    float complex * _x,
                                    float complex * _G);

// estimate long sequence gain
//  _q      :   ofdmframesync object
//  _x      :   input array (time)
//  _G      :   output gain (freq)
void ofdmframesync_estimate_gain_S1(ofdmframesync _q,
                                    float complex * _x,
                                    float complex * _G);

// estimate complex equalizer gain from G0 and G1
//  _q      :   ofdmframesync object
//  _ntaps  :   number of time-domain taps for smoothing
void ofdmframesync_estimate_eqgain(ofdmframesync _q,
                                   unsigned int _ntaps);

// estimate complex equalizer gain from G0 and G1 using polynomial fit
//  _q      :   ofdmframesync object
//  _order  :   polynomial order
void ofdmframesync_estimate_eqgain_poly(ofdmframesync _q,
                                        unsigned int _order);

// recover symbol, correcting for gain, pilot phase, etc.
void ofdmframesync_rxsymbol(ofdmframesync _q);

// 
// MODULE : nco (numerically-controlled oscillator)
//


// Numerically-controlled oscillator, floating point phase precision
#define LIQUID_NCO_DEFINE_INTERNAL_API(NCO,T,TC)                \
                                                                \
/* constrain phase/frequency to be in [-pi,pi)          */      \
void NCO(_constrain_phase)(NCO() _q);                           \
void NCO(_constrain_frequency)(NCO() _q);                       \
                                                                \
/* compute trigonometric functions for nco/vco type     */      \
void NCO(_compute_sincos_nco)(NCO() _q);                        \
void NCO(_compute_sincos_vco)(NCO() _q);                        \
                                                                \
/* reset internal phase-locked loop filter              */      \
void NCO(_pll_reset)(NCO() _q);                                 \

// Define nco internal APIs
LIQUID_NCO_DEFINE_INTERNAL_API(NCO_MANGLE_FLOAT,
                               float,
                               float complex)

// 
// MODULE : optim (non-linear optimization)
//

// optimization threshold switch
//  _u0         :   first utility
//  _u1         :   second utility
//  _minimize   :   minimize flag
//
// returns:
//  (_u0 > _u1) if (_minimize == 1)
//  (_u0 < _u1) otherwise
int optim_threshold_switch(float _u0,
                           float _u1,
                           int _minimize);

// compute the gradient of a function at a particular point
//  _utility    :   user-defined function
//  _userdata   :   user-defined data object
//  _x          :   operating point, [size: _n x 1]
//  _n          :   dimensionality of search
//  _delta      :   step value for which to compute gradient
//  _gradient   :   resulting gradient
void gradsearch_gradient(utility_function _utility,
                         void  *          _userdata,
                         float *          _x,
                         unsigned int     _n,
                         float            _delta,
                         float *          _gradient);

// execute line search; loosely solve:
//
//    min|max phi(alpha) := f(_x - alpha*_p)
//
// and return best guess at alpha that achieves this
//
//  _utility    :   user-defined function
//  _userdata   :   user-defined data object
//  _direction  :   search direction (e.g. LIQUID_OPTIM_MINIMIZE)
//  _n          :   dimensionality of search
//  _x          :   operating point, [size: _n x 1]
//  _p          :   normalized gradient, [size: _n x 1]
//  _alpha      :   initial step size
float gradsearch_linesearch(utility_function _utility,
                            void  *          _userdata,
                            int              _direction,
                            unsigned int     _n,
                            float *          _x,
                            float *          _p,
                            float            _alpha);

// normalize vector, returning its l2-norm
float gradsearch_norm(float *      _v,
                      unsigned int _n);


// quasi-Newton search object
struct qnsearch_s {
    float* v;           // vector to optimize (externally allocated)
    unsigned int num_parameters;    // number of parameters to optimize [n]

    float gamma;        // nominal stepsize
    float delta;        // differential used to compute (estimate) derivative
    float dgamma;       // decremental gamma parameter
    float gamma_hat;    // step size (decreases each epoch)
    float* v_prime;     // temporary vector array
    float* dv;          // parameter step vector

    float * B;          // approximate Hessian matrix inverse [n x n]
    float * H;          // Hessian matrix

    float* p;           // search direction
    float* gradient;    // gradient approximation
    float* gradient0;   // gradient approximation (previous step)

    // External utility function.
    utility_function get_utility;
    float utility;      // current utility
    void * userdata;    // userdata pointer passed to utility callback
    int minimize;       // minimize/maximimze utility (search direction)
};

// compute gradient(x_k)
void qnsearch_compute_gradient(qnsearch _q);

// compute the norm of the gradient(x_k)
void qnsearch_normalize_gradient(qnsearch _q);

// compute Hessian (estimate)
void qnsearch_compute_Hessian(qnsearch _q);

// compute the updated inverse hessian matrix using the Broyden, Fletcher,
// Goldfarb & Shanno method (BFGS)
void qnsearch_update_hessian_bfgs(qnsearch _q);


// Chromosome structure used in genetic algorithm searches
struct chromosome_s {
    unsigned int num_traits;            // number of represented traits
    unsigned int * bits_per_trait;      // bits to represent each trait
    unsigned long * max_value;          // maximum representable integer value
    unsigned long * traits;             // chromosome data

    unsigned int num_bits;              // total number of bits
};

struct gasearch_s {
    chromosome * population;            // population of chromosomes
    unsigned int population_size;       // size of the population
    unsigned int selection_size;        // number of 
    float mutation_rate;                // rate of mutation

    unsigned int num_parameters;        // number of parameters to optimize
    unsigned int bits_per_chromosome;   // total number of bits in each chromosome

    float *utility;                     // utility array
    unsigned int *rank;                 // rank indices of chromosomes (best to worst)

    chromosome c;                       // copy of best chromosome, optimal solution
    float utility_opt;                  // optimum utility (fitness of best solution)

    // External utility function.
    //
    // The success of a GA search algorithm is contingent upon the
    // design of a good utility function.  It should meet the following
    // criteria:
    //   - monotonically increasing (never flat)
    //   - efficient to compute
    //   - maps the [0,1] bounded output vector to desired range
    //   - for multiple objectives, utility should be high \em only when
    //         all objectives are met (multiplicative, not additive)
    gasearch_utility get_utility;       // utility function pointer
    void * userdata;                    // object to optimize
    int minimize;                       // minimize/maximize utility (search direction)
};

//
// gasearch internal methods
//

// evaluate fitness of entire population
void gasearch_evaluate(gasearch _q);

// crossover population
void gasearch_crossover(gasearch _q);

// mutate population
void gasearch_mutate(gasearch _q);

// rank population by fitness
void gasearch_rank(gasearch _q);

// sort values by index
//  _v          :   input values [size: _len x 1]
//  _rank       :   output rank array (indices) [size: _len x 1]
//  _len        :   length of input array
//  _descending :   descending/ascending
void optim_sort(float *_v,
                unsigned int * _rank,
                unsigned int _len,
                int _descending);


//
// MODULE : random
//

#define randf_inline() ((float) rand() / (float) RAND_MAX)

float complex icrandnf();

// generate x ~ Gamma(delta,1)
float randgammaf_delta(float _delta);

// data scrambler masks
#define LIQUID_SCRAMBLE_MASK0   (0xb4)
#define LIQUID_SCRAMBLE_MASK1   (0x6a)
#define LIQUID_SCRAMBLE_MASK2   (0x8b)
#define LIQUID_SCRAMBLE_MASK3   (0xc5)

//
// MODULE : sequence
//

// maximal-length sequence
struct msequence_s {
    unsigned int m;     // length generator polynomial, shift register
    unsigned int g;     // generator polynomial
    unsigned int a;     // initial shift register state, default: 1

    unsigned int n;     // length of sequence, n = (2^m)-1
    unsigned int v;     // shift register
    unsigned int b;     // return bit
};

// Default msequence generator objects
extern struct msequence_s msequence_default[16];


//
// Miscellaneous utilities
//


// number of ones in a byte
//  0   0000 0000   :   0
//  1   0000 0001   :   1
//  2   0000 0010   :   1
//  3   0000 0011   :   2
//  4   0000 0100   :   1
//  ...
//  126 0111 1110   :   6
//  127 0111 1111   :   7
//  128 1000 0000   :   1
//  129 1000 0001   :   2
//  ...
//  253 1111 1101   :   7
//  254 1111 1110   :   7
//  255 1111 1111   :   8
extern const unsigned char liquid_c_ones[256];

// Count the number of ones in an integer, inline insertion
#define liquid_count_ones_uint16(x) (           \
    liquid_c_ones[  (x)      & 0xff ] +         \
    liquid_c_ones[ ((x)>>8)  & 0xff ])

#define liquid_count_ones_uint24(x) (           \
    liquid_c_ones[  (x)      & 0xff ] +         \
    liquid_c_ones[ ((x)>> 8) & 0xff ] +         \
    liquid_c_ones[ ((x)>>16) & 0xff ])

#define liquid_count_ones_uint32(x) (           \
    liquid_c_ones[  (x)      & 0xff ] +         \
    liquid_c_ones[ ((x)>> 8) & 0xff ] +         \
    liquid_c_ones[ ((x)>>16) & 0xff ] +         \
    liquid_c_ones[ ((x)>>24) & 0xff ])


// number of ones in a byte, modulo 2
//  0   0000 0000   :   0
//  1   0000 0001   :   1
//  2   0000 0010   :   1
//  3   0000 0011   :   0
//  4   0000 0100   :   1
//  ...
//  126 0111 1110   :   0
//  127 0111 1111   :   1
//  128 1000 0000   :   1
//  129 1000 0001   :   0
//  ...
//  253 1111 1101   :   1
//  254 1111 1110   :   1
//  255 1111 1111   :   0
extern const unsigned char liquid_c_ones_mod2[256];

// Count the number of ones in an integer modulo 2, inline insertion
#define liquid_count_ones_mod2_uint16(x) ((         \
    liquid_c_ones_mod2[  (x)      & 0xff ] +        \
    liquid_c_ones_mod2[ ((x)>>8)  & 0xff ]) % 2)

#define liquid_count_ones_mod2_uint32(x) ((         \
    liquid_c_ones_mod2[  (x)       & 0xff ] +       \
    liquid_c_ones_mod2[ ((x)>> 8)  & 0xff ] +       \
    liquid_c_ones_mod2[ ((x)>>16)  & 0xff ] +       \
    liquid_c_ones_mod2[ ((x)>>24)  & 0xff ]) % 2)

// compute binary dot-products (inline pre-processor macros)
#define liquid_bdotprod_uint8(x,y)  liquid_c_ones_mod2[(x)&(y)]
#define liquid_bdotprod_uint16(x,y) liquid_count_ones_mod2_uint16((x)&(y))
#define liquid_bdotprod_uint32(x,y) liquid_count_ones_mod2_uint32((x)&(y))

// number of leading zeros in byte
extern unsigned int liquid_c_leading_zeros[256];

#endif // __LIQUID_INTERNAL_H__
<|MERGE_RESOLUTION|>--- conflicted
+++ resolved
@@ -870,18 +870,13 @@
 
 LIQUID_FFT_DEFINE_INTERNAL_API(LIQUID_FFT_MANGLE_FLOAT, float, liquid_float_complex)
 
-<<<<<<< HEAD
+// fixed-point FFT definitions
 LIQUID_FFT_DEFINE_INTERNAL_API(LIQUID_FFT_MANGLE_Q16, q16_t, cq16_t)
 LIQUID_FFT_DEFINE_INTERNAL_API(LIQUID_FFT_MANGLE_Q32, q32_t, cq32_t)
 
-// Use fftw library if installed, otherwise use internal (less
-// efficient) fft library.
-#if HAVE_FFTW3_H
-=======
 // Use fftw library if installed (and not overridden with configuration),
 // otherwise use internal (less efficient) fft library.
 #if HAVE_FFTW3_H && !defined LIQUID_FFTOVERRIDE
->>>>>>> 5d90fad2
 #   include <fftw3.h>
 #   define FFT_PLAN             fftwf_plan
 #   define FFT_CREATE_PLAN      fftwf_plan_dft_1d
