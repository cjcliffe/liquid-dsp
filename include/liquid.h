/*
 * Copyright (c) 2007, 2008, 2009, 2010, 2011, 2012, 2013 Joseph Gaeddert
 *
 * This file is part of liquid.
 *
 * liquid is free software: you can redistribute it and/or modify
 * it under the terms of the GNU General Public License as published by
 * the Free Software Foundation, either version 3 of the License, or
 * (at your option) any later version.
 *
 * liquid is distributed in the hope that it will be useful,
 * but WITHOUT ANY WARRANTY; without even the implied warranty of
 * MERCHANTABILITY or FITNESS FOR A PARTICULAR PURPOSE.  See the
 * GNU General Public License for more details.
 *
 * You should have received a copy of the GNU General Public License
 * along with liquid.  If not, see <http://www.gnu.org/licenses/>.
 */
#ifndef __LIQUID_H__
#define __LIQUID_H__

#ifdef __cplusplus
extern "C" {
#   define LIQUID_USE_COMPLEX_H 0
#else
#   define LIQUID_USE_COMPLEX_H 1
#endif // __cplusplus

//
// Make sure the version and version number macros weren't defined by
// some prevoiusly included header file.
//
#ifdef LIQUID_VERSION
#  undef LIQUID_VERSION
#endif
#ifdef LIQUID_VERSION_NUMBER
#  undef LIQUID_VERSION_NUMBER
#endif

//
// Compile-time version numbers
// 
// LIQUID_VERSION = "X.Y.Z"
// LIQUID_VERSION_NUMBER = (X*1000000 + Y*1000 + Z)
//
#define LIQUID_VERSION          "1.2.0"
#define LIQUID_VERSION_NUMBER   1002000

//
// Run-time library version numbers
//
extern const char liquid_version[];
const char * liquid_libversion(void);
int liquid_libversion_number(void);

// run-time library validation
#define LIQUID_VALIDATE_LIBVERSION                              \
  if (LIQUID_VERSION_NUMBER != liquid_libversion_number()) {    \
    fprintf(stderr,"%s:%u: ", __FILE__,__LINE__);               \
    fprintf(stderr,"error: invalid liquid runtime library\n");  \
    exit(1);                                                    \
  }                                                             \

#define LIQUID_CONCAT(prefix, name) prefix ## name
#define LIQUID_VALIDATE_INPUT

/* 
 * Compile-time complex data type definitions
 *
 * Default: use the C99 complex data type, otherwise
 * define complex type compatible with the C++ complex standard,
 * otherwise resort to defining binary compatible array.
 */
#if LIQUID_USE_COMPLEX_H==1
#   include <complex.h>
#   define LIQUID_DEFINE_COMPLEX(R,C) typedef R _Complex C
#elif defined _GLIBCXX_COMPLEX
#   define LIQUID_DEFINE_COMPLEX(R,C) typedef std::complex<R> C
#else
#   define LIQUID_DEFINE_COMPLEX(R,C) typedef struct {R real; R imag;} C;
#endif
//#   define LIQUID_DEFINE_COMPLEX(R,C) typedef R C[2]

LIQUID_DEFINE_COMPLEX(float,  liquid_float_complex);
LIQUID_DEFINE_COMPLEX(double, liquid_double_complex);

// 
// MODULE : agc (automatic gain control)
//

// agc squelch status codes
enum {
    LIQUID_AGC_SQUELCH_ENABLED=0,   // squelch enabled
    LIQUID_AGC_SQUELCH_RISE,        // rising edge trigger
    LIQUID_AGC_SQUELCH_SIGNALHI,    // signal high
    LIQUID_AGC_SQUELCH_FALL,        // falling edge trigger
    LIQUID_AGC_SQUELCH_SIGNALLO,    // signal low, but no timeout
    LIQUID_AGC_SQUELCH_TIMEOUT      // signal low, timed out
};

#define AGC_MANGLE_CRCF(name)   LIQUID_CONCAT(agc_crcf, name)
#define AGC_MANGLE_RRRF(name)   LIQUID_CONCAT(agc_rrrf, name)

// large macro
//   AGC    : name-mangling macro
//   T      : primitive data type
//   TC     : input/output data type
#define LIQUID_AGC_DEFINE_API(AGC,T,TC)                         \
typedef struct AGC(_s) * AGC();                                 \
                                                                \
AGC() AGC(_create)();                                           \
void AGC(_destroy)(AGC() _q);                                   \
void AGC(_print)(AGC() _q);                                     \
void AGC(_reset)(AGC() _q);                                     \
                                                                \
/* set gain limits */                                           \
void AGC(_set_gain_limits)(AGC() _q, T _gmin, T _gmax);         \
                                                                \
/* Set loop filter bandwidth; attack/release time */            \
void AGC(_set_bandwidth)(AGC() _q, T _bt);                      \
                                                                \
/* lock/unlock gain control */                                  \
void AGC(_lock)(AGC() _q);                                      \
void AGC(_unlock)(AGC() _q);                                    \
                                                                \
/* push input sample, update internal tracking loop */          \
void AGC(_push)(AGC() _q, TC _x);                               \
                                                                \
/* apply gain to input sample */                                \
void AGC(_apply_gain)(AGC() _q, TC * _y);                       \
                                                                \
/* same as running push(), apply_gain() */                      \
void AGC(_execute)(AGC() _q, TC _x, TC *_y);                    \
                                                                \
/* Return signal level (linear) relative to unity energy */     \
T AGC(_get_signal_level)(AGC() _q);                             \
                                                                \
/* Return signal level (dB) relative to unity energy */         \
T AGC(_get_rssi)(AGC() _q);                                     \
                                                                \
/* Return gain value (linear) relative to unity energy */       \
T AGC(_get_gain)(AGC() _q);                                     \
                                                                \
/* squelch */                                                   \
void AGC(_squelch_activate)(AGC() _q);                          \
void AGC(_squelch_deactivate)(AGC() _q);                        \
void AGC(_squelch_enable_auto)(AGC() _q);                       \
void AGC(_squelch_disable_auto)(AGC() _q);                      \
void AGC(_squelch_set_threshold)(AGC() _q, T _threshold);       \
T    AGC(_squelch_get_threshold)(AGC() _q);                     \
void AGC(_squelch_set_timeout)(AGC() _q, unsigned int _n);      \
int  AGC(_squelch_get_status)(AGC() _q);

// Define agc APIs
LIQUID_AGC_DEFINE_API(AGC_MANGLE_CRCF, float, liquid_float_complex)
LIQUID_AGC_DEFINE_API(AGC_MANGLE_RRRF, float, float)



//
// MODULE : audio
//

// CVSD: continuously variable slope delta
typedef struct cvsd_s * cvsd;

// create cvsd object
//  _num_bits   :   number of adjacent bits to observe (4 recommended)
//  _zeta       :   slope adjustment multiplier (1.5 recommended)
//  _alpha      :   pre-/post-emphasis filter coefficient (0.9 recommended)
// NOTE: _alpha must be in [0,1]
cvsd cvsd_create(unsigned int _num_bits,
                 float _zeta,
                 float _alpha);

// destroy cvsd object
void cvsd_destroy(cvsd _q);

// print cvsd object parameters
void cvsd_print(cvsd _q);

// encode/decode single sample
unsigned char   cvsd_encode(cvsd _q, float _audio_sample);
float           cvsd_decode(cvsd _q, unsigned char _bit);

// encode/decode 8 samples at a time
void cvsd_encode8(cvsd _q, float * _audio, unsigned char * _data);
void cvsd_decode8(cvsd _q, unsigned char _data, float * _audio);


//
// MODULE : buffer
//

// Buffer
#define BUFFER_MANGLE_FLOAT(name)  LIQUID_CONCAT(bufferf,  name)
#define BUFFER_MANGLE_CFLOAT(name) LIQUID_CONCAT(buffercf, name)
//#define BUFFER_MANGLE_UINT(name)   LIQUID_CONCAT(bufferui, name)

typedef enum {
    CIRCULAR=0,
    STATIC
} buffer_type;

// large macro
//   BUFFER : name-mangling macro
//   T      : data type
#define LIQUID_BUFFER_DEFINE_API(BUFFER,T)                      \
                                                                \
typedef struct BUFFER(_s) * BUFFER();                           \
BUFFER() BUFFER(_create)(buffer_type _type, unsigned int _n);   \
void BUFFER(_destroy)(BUFFER() _b);                             \
void BUFFER(_print)(BUFFER() _b);                               \
void BUFFER(_debug_print)(BUFFER() _b);                         \
void BUFFER(_clear)(BUFFER() _b);                               \
void BUFFER(_zero)(BUFFER() _b);                                \
void BUFFER(_read)(BUFFER() _b, T ** _v, unsigned int *_nr);    \
void BUFFER(_release)(BUFFER() _b, unsigned int _n);            \
void BUFFER(_write)(BUFFER() _b, T * _v, unsigned int _n);      \
void BUFFER(_push)(BUFFER() _b, T _v);
//void BUFFER(_force_write)(BUFFER() _b, T * _v, unsigned int _n);

// Define buffer APIs
LIQUID_BUFFER_DEFINE_API(BUFFER_MANGLE_FLOAT,  float)
LIQUID_BUFFER_DEFINE_API(BUFFER_MANGLE_CFLOAT, liquid_float_complex)
//LIQUID_BUFFER_DEFINE_API(BUFFER_MANGLE_UINT,   unsigned int)


// Windowing functions
#define WINDOW_MANGLE_FLOAT(name)  LIQUID_CONCAT(windowf,  name)
#define WINDOW_MANGLE_CFLOAT(name) LIQUID_CONCAT(windowcf, name)
//#define WINDOW_MANGLE_UINT(name)   LIQUID_CONCAT(windowui, name)

// large macro
//   WINDOW : name-mangling macro
//   T      : data type
#define LIQUID_WINDOW_DEFINE_API(WINDOW,T)                      \
                                                                \
typedef struct WINDOW(_s) * WINDOW();                           \
WINDOW() WINDOW(_create)(unsigned int _n);                      \
WINDOW() WINDOW(_recreate)(WINDOW() _w, unsigned int _n);       \
void WINDOW(_destroy)(WINDOW() _w);                             \
void WINDOW(_print)(WINDOW() _w);                               \
void WINDOW(_debug_print)(WINDOW() _w);                         \
void WINDOW(_clear)(WINDOW() _w);                               \
void WINDOW(_read)(WINDOW() _w, T ** _v);                       \
void WINDOW(_index)(WINDOW() _w, unsigned int _i, T * _v);      \
void WINDOW(_push)(WINDOW() _b, T _v);                          \
void WINDOW(_write)(WINDOW() _b, T * _v, unsigned int _n);

// Define window APIs
LIQUID_WINDOW_DEFINE_API(WINDOW_MANGLE_FLOAT,  float)
LIQUID_WINDOW_DEFINE_API(WINDOW_MANGLE_CFLOAT, liquid_float_complex)
//LIQUID_WINDOW_DEFINE_API(WINDOW_MANGLE_UINT,   unsigned int)


// wdelay functions : windowed-delay
// Implements an efficient z^-k delay with minimal memory
#define WDELAY_MANGLE_FLOAT(name)   LIQUID_CONCAT(wdelayf,  name)
#define WDELAY_MANGLE_CFLOAT(name)  LIQUID_CONCAT(wdelaycf, name)
#define WDELAY_MANGLE_UINT(name)    LIQUID_CONCAT(wdelayui, name)

// large macro
//   WDELAY : name-mangling macro
//   T      : data type
#define LIQUID_WDELAY_DEFINE_API(WDELAY,T)                      \
                                                                \
typedef struct WDELAY(_s) * WDELAY();                           \
WDELAY() WDELAY(_create)(unsigned int _k);                      \
WDELAY() WDELAY(_recreate)(WDELAY() _w, unsigned int _k);       \
void WDELAY(_destroy)(WDELAY() _w);                             \
void WDELAY(_print)(WDELAY() _w);                               \
void WDELAY(_clear)(WDELAY() _w);                               \
void WDELAY(_read)(WDELAY() _w, T * _v);                        \
void WDELAY(_push)(WDELAY() _b, T _v);

// Define wdelay APIs
LIQUID_WDELAY_DEFINE_API(WDELAY_MANGLE_FLOAT,  float)
LIQUID_WDELAY_DEFINE_API(WDELAY_MANGLE_CFLOAT, liquid_float_complex)
//LIQUID_WDELAY_DEFINE_API(WDELAY_MANGLE_UINT,   unsigned int)



//
// MODULE : dotprod (vector dot product)
//

#define DOTPROD_MANGLE_RRRF(name)   LIQUID_CONCAT(dotprod_rrrf,name)
#define DOTPROD_MANGLE_CCCF(name)   LIQUID_CONCAT(dotprod_cccf,name)
#define DOTPROD_MANGLE_CRCF(name)   LIQUID_CONCAT(dotprod_crcf,name)

// large macro
//   DOTPROD    : name-mangling macro
//   TO         : output data type
//   TC         : coefficients data type
//   TI         : input data type
#define LIQUID_DOTPROD_DEFINE_API(DOTPROD,TO,TC,TI)             \
                                                                \
/* run dot product without creating object */                   \
void DOTPROD(_run)(TC *_h, TI *_x, unsigned int _n, TO *_y);    \
                                                                \
typedef struct DOTPROD(_s) * DOTPROD();                         \
DOTPROD() DOTPROD(_create)(TC * _v, unsigned int _n);           \
DOTPROD() DOTPROD(_recreate)(DOTPROD() _q,                      \
                             TC * _v,                           \
                             unsigned int _n);                  \
void DOTPROD(_destroy)(DOTPROD() _q);                           \
void DOTPROD(_print)(DOTPROD() _q);                             \
void DOTPROD(_execute)(DOTPROD() _q, TI * _v, TO * _y);

LIQUID_DOTPROD_DEFINE_API(DOTPROD_MANGLE_RRRF,
                          float,
                          float,
                          float)

LIQUID_DOTPROD_DEFINE_API(DOTPROD_MANGLE_CCCF,
                          liquid_float_complex,
                          liquid_float_complex,
                          liquid_float_complex)

LIQUID_DOTPROD_DEFINE_API(DOTPROD_MANGLE_CRCF,
                          liquid_float_complex,
                          float,
                          liquid_float_complex)

// 
// sum squared methods
//

float liquid_sumsqf(float *      _v,
                    unsigned int _n);

float liquid_sumsqcf(liquid_float_complex * _v,
                     unsigned int           _n);


//
// MODULE : equalization
//

// least mean-squares (LMS)
#define EQLMS_MANGLE_RRRF(name)     LIQUID_CONCAT(eqlms_rrrf,name)
#define EQLMS_MANGLE_CCCF(name)     LIQUID_CONCAT(eqlms_cccf,name)

// large macro
//   EQLMS  : name-mangling macro
//   T      : data type
#define LIQUID_EQLMS_DEFINE_API(EQLMS,T)                        \
typedef struct EQLMS(_s) * EQLMS();                             \
EQLMS() EQLMS(_create)(T * _h,                                  \
                       unsigned int _p);                        \
/* create LMS EQ initialized with square-root Nyquist   */      \
/*  _type   : filter type (e.g. LIQUID_RNYQUIST_RRC)    */      \
/*  _k      : samples/symbol                            */      \
/*  _m      : filter delay (symbols)                    */      \
/*  _beta   : rolloff factor (0 < beta <= 1)            */      \
/*  _dt     : fractional sample delay                   */      \
EQLMS() EQLMS(_create_rnyquist)(int _type,                      \
                                unsigned int _k,                \
                                unsigned int _m,                \
                                float _beta,                    \
                                float _dt);                     \
EQLMS() EQLMS(_recreate)(EQLMS() _eq,                           \
                         T * _h,                                \
                         unsigned int _p);                      \
void EQLMS(_destroy)(EQLMS() _eq);                              \
void EQLMS(_print)(EQLMS() _eq);                                \
void EQLMS(_set_bw)(EQLMS() _eq, float _lambda);                \
float EQLMS(_get_bw)(EQLMS() _eq);                              \
void EQLMS(_reset)(EQLMS() _eq);                                \
void EQLMS(_push)(EQLMS() _eq, T _x);                           \
void EQLMS(_execute)(EQLMS() _eq, T * _y);                      \
void EQLMS(_step)(EQLMS() _eq, T _d, T _d_hat);                 \
void EQLMS(_get_weights)(EQLMS() _eq, T * _w);                  \
void EQLMS(_train)(EQLMS() _eq,                                 \
                   T * _w,                                      \
                   T * _x,                                      \
                   T * _d,                                      \
                   unsigned int _n);

LIQUID_EQLMS_DEFINE_API(EQLMS_MANGLE_RRRF, float);
LIQUID_EQLMS_DEFINE_API(EQLMS_MANGLE_CCCF, liquid_float_complex);


// recursive least-squares (RLS)
#define EQRLS_MANGLE_RRRF(name)     LIQUID_CONCAT(eqrls_rrrf,name)
#define EQRLS_MANGLE_CCCF(name)     LIQUID_CONCAT(eqrls_cccf,name)

// large macro
//   EQRLS  : name-mangling macro
//   T      : data type
#define LIQUID_EQRLS_DEFINE_API(EQRLS,T)                        \
typedef struct EQRLS(_s) * EQRLS();                             \
EQRLS() EQRLS(_create)(T * _h,                                  \
                       unsigned int _p);                        \
EQRLS() EQRLS(_recreate)(EQRLS() _eq,                           \
                         T * _h,                                \
                         unsigned int _p);                      \
void EQRLS(_destroy)(EQRLS() _eq);                              \
void EQRLS(_print)(EQRLS() _eq);                                \
void EQRLS(_set_bw)(EQRLS() _eq, float _mu);                    \
float EQRLS(_get_bw)(EQRLS() _eq);                              \
void EQRLS(_reset)(EQRLS() _eq);                                \
void EQRLS(_push)(EQRLS() _eq, T _x);                           \
void EQRLS(_execute)(EQRLS() _eq, T * _y);                      \
void EQRLS(_step)(EQRLS() _eq, T _d, T _d_hat);                 \
void EQRLS(_get_weights)(EQRLS() _eq, T * _w);                  \
void EQRLS(_train)(EQRLS() _eq,                                 \
                   T * _w,                                      \
                   T * _x,                                      \
                   T * _d,                                      \
                   unsigned int _n);

LIQUID_EQRLS_DEFINE_API(EQRLS_MANGLE_RRRF, float);
LIQUID_EQRLS_DEFINE_API(EQRLS_MANGLE_CCCF, liquid_float_complex);




//
// MODULE : fec (forward error-correction)
//

// soft bit values
#define LIQUID_SOFTBIT_0        (0)
#define LIQUID_SOFTBIT_1        (255)
#define LIQUID_SOFTBIT_ERASURE  (127)

// available CRC schemes
#define LIQUID_CRC_NUM_SCHEMES  7
typedef enum {
    LIQUID_CRC_UNKNOWN=0,   // unknown/unavailable CRC scheme
    LIQUID_CRC_NONE,        // no error-detection
    LIQUID_CRC_CHECKSUM,    // 8-bit checksum
    LIQUID_CRC_8,           // 8-bit CRC
    LIQUID_CRC_16,          // 16-bit CRC
    LIQUID_CRC_24,          // 24-bit CRC
    LIQUID_CRC_32           // 32-bit CRC
} crc_scheme;

// pretty names for crc schemes
extern const char * crc_scheme_str[LIQUID_CRC_NUM_SCHEMES][2];

// Print compact list of existing and available CRC schemes
void liquid_print_crc_schemes();

// returns crc_scheme based on input string
crc_scheme liquid_getopt_str2crc(const char * _str);

// get length of CRC (bytes)
unsigned int crc_get_length(crc_scheme _scheme);

// generate error-detection key
//
//  _scheme     :   error-detection scheme
//  _msg        :   input data message, [size: _n x 1]
//  _n          :   input data message size
unsigned int crc_generate_key(crc_scheme _scheme,
                              unsigned char * _msg,
                              unsigned int _n);

// validate message using error-detection key
//
//  _scheme     :   error-detection scheme
//  _msg        :   input data message, [size: _n x 1]
//  _n          :   input data message size
//  _key        :   error-detection key
int crc_validate_message(crc_scheme _scheme,
                         unsigned char * _msg,
                         unsigned int _n,
                         unsigned int _key);


// available FEC schemes
#define LIQUID_FEC_NUM_SCHEMES  28
typedef enum {
    LIQUID_FEC_UNKNOWN=0,       // unknown/unsupported scheme
    LIQUID_FEC_NONE,            // no error-correction
    LIQUID_FEC_REP3,            // simple repeat code, r1/3
    LIQUID_FEC_REP5,            // simple repeat code, r1/5
    LIQUID_FEC_HAMMING74,       // Hamming (7,4) block code, r1/2 (really 4/7)
    LIQUID_FEC_HAMMING84,       // Hamming (7,4) with extra parity bit, r1/2
    LIQUID_FEC_HAMMING128,      // Hamming (12,8) block code, r2/3
    
    LIQUID_FEC_GOLAY2412,       // Golay (24,12) block code, r1/2
    LIQUID_FEC_SECDED2216,      // SEC-DED (22,16) block code, r8/11
    LIQUID_FEC_SECDED3932,      // SEC-DED (39,32) block code
    LIQUID_FEC_SECDED7264,      // SEC-DED (72,64) block code, r8/9

    // codecs not defined internally (see http://www.ka9q.net/code/fec/)
    LIQUID_FEC_CONV_V27,        // r1/2, K=7, dfree=10
    LIQUID_FEC_CONV_V29,        // r1/2, K=9, dfree=12
    LIQUID_FEC_CONV_V39,        // r1/3, K=9, dfree=18
    LIQUID_FEC_CONV_V615,       // r1/6, K=15, dfree<=57 (Heller 1968)

    // punctured (perforated) codes
    LIQUID_FEC_CONV_V27P23,     // r2/3, K=7, dfree=6
    LIQUID_FEC_CONV_V27P34,     // r3/4, K=7, dfree=5
    LIQUID_FEC_CONV_V27P45,     // r4/5, K=7, dfree=4
    LIQUID_FEC_CONV_V27P56,     // r5/6, K=7, dfree=4
    LIQUID_FEC_CONV_V27P67,     // r6/7, K=7, dfree=3
    LIQUID_FEC_CONV_V27P78,     // r7/8, K=7, dfree=3

    LIQUID_FEC_CONV_V29P23,     // r2/3, K=9, dfree=7
    LIQUID_FEC_CONV_V29P34,     // r3/4, K=9, dfree=6
    LIQUID_FEC_CONV_V29P45,     // r4/5, K=9, dfree=5
    LIQUID_FEC_CONV_V29P56,     // r5/6, K=9, dfree=5
    LIQUID_FEC_CONV_V29P67,     // r6/7, K=9, dfree=4
    LIQUID_FEC_CONV_V29P78,     // r7/8, K=9, dfree=4

    // Reed-Solomon codes
    LIQUID_FEC_RS_M8            // m=8, n=255, k=223
} fec_scheme;

// pretty names for fec schemes
extern const char * fec_scheme_str[LIQUID_FEC_NUM_SCHEMES][2];

// Print compact list of existing and available FEC schemes
void liquid_print_fec_schemes();

// returns fec_scheme based on input string
fec_scheme liquid_getopt_str2fec(const char * _str);

// fec object (pointer to fec structure)
typedef struct fec_s * fec;

// return the encoded message length using a particular error-
// correction scheme (object-independent method)
//  _scheme     :   forward error-correction scheme
//  _msg_len    :   raw, uncoded message length
unsigned int fec_get_enc_msg_length(fec_scheme _scheme,
                                    unsigned int _msg_len);

// get the theoretical rate of a particular forward error-
// correction scheme (object-independent method)
float fec_get_rate(fec_scheme _scheme);

// create a fec object of a particular scheme
//  _scheme     :   error-correction scheme
//  _opts       :   (ignored)
fec fec_create(fec_scheme _scheme,
               void *_opts);

// recreate fec object
//  _q          :   old fec object
//  _scheme     :   new error-correction scheme
//  _opts       :   (ignored)
fec fec_recreate(fec _q,
                 fec_scheme _scheme,
                 void *_opts);

// destroy fec object
void fec_destroy(fec _q);

// print fec object internals
void fec_print(fec _q);

// encode a block of data using a fec scheme
//  _q              :   fec object
//  _dec_msg_len    :   decoded message length
//  _msg_dec        :   decoded message
//  _msg_enc        :   encoded message
void fec_encode(fec _q,
                unsigned int _dec_msg_len,
                unsigned char * _msg_dec,
                unsigned char * _msg_enc);

// decode a block of data using a fec scheme
//  _q              :   fec object
//  _dec_msg_len    :   decoded message length
//  _msg_enc        :   encoded message
//  _msg_dec        :   decoded message
void fec_decode(fec _q,
                unsigned int _dec_msg_len,
                unsigned char * _msg_enc,
                unsigned char * _msg_dec);

// decode a block of data using a fec scheme (soft decision)
//  _q              :   fec object
//  _dec_msg_len    :   decoded message length
//  _msg_enc        :   encoded message (soft bits)
//  _msg_dec        :   decoded message
void fec_decode_soft(fec _q,
                     unsigned int _dec_msg_len,
                     unsigned char * _msg_enc,
                     unsigned char * _msg_dec);

// 
// Packetizer
//

// computes the number of encoded bytes after packetizing
//
//  _n      :   number of uncoded input bytes
//  _crc    :   error-detecting scheme
//  _fec0   :   inner forward error-correction code
//  _fec1   :   outer forward error-correction code
unsigned int packetizer_compute_enc_msg_len(unsigned int _n,
                                            int _crc,
                                            int _fec0,
                                            int _fec1);

// computes the number of decoded bytes before packetizing
//
//  _k      :   number of encoded bytes
//  _crc    :   error-detecting scheme
//  _fec0   :   inner forward error-correction code
//  _fec1   :   outer forward error-correction code
unsigned int packetizer_compute_dec_msg_len(unsigned int _k,
                                            int _crc,
                                            int _fec0,
                                            int _fec1);

typedef struct packetizer_s * packetizer;

// create packetizer object
//
//  _n      :   number of uncoded input bytes
//  _crc    :   error-detecting scheme
//  _fec0   :   inner forward error-correction code
//  _fec1   :   outer forward error-correction code
packetizer packetizer_create(unsigned int _dec_msg_len,
                             int _crc,
                             int _fec0,
                             int _fec1);

// re-create packetizer object
//
//  _p      :   initialz packetizer object
//  _n      :   number of uncoded input bytes
//  _crc    :   error-detecting scheme
//  _fec0   :   inner forward error-correction code
//  _fec1   :   outer forward error-correction code
packetizer packetizer_recreate(packetizer _p,
                               unsigned int _dec_msg_len,
                               int _crc,
                               int _fec0,
                               int _fec1);

// destroy packetizer object
void packetizer_destroy(packetizer _p);

// print packetizer object internals
void packetizer_print(packetizer _p);

unsigned int packetizer_get_dec_msg_len(packetizer _p);
unsigned int packetizer_get_enc_msg_len(packetizer _p);


// packetizer_encode()
//
// Execute the packetizer on an input message
//
//  _p      :   packetizer object
//  _msg    :   input message (uncoded bytes)
//  _pkt    :   encoded output message
void packetizer_encode(packetizer _p,
                       unsigned char * _msg,
                       unsigned char * _pkt);

// packetizer_decode()
//
// Execute the packetizer to decode an input message, return validity
// check of resulting data
//
//  _p      :   packetizer object
//  _pkt    :   input message (coded bytes)
//  _msg    :   decoded output message
int  packetizer_decode(packetizer _p,
                       unsigned char * _pkt,
                       unsigned char * _msg);

// Execute the packetizer to decode an input message, return validity
// check of resulting data
//
//  _p      :   packetizer object
//  _pkt    :   input message (coded soft bits)
//  _msg    :   decoded output message
int  packetizer_decode_soft(packetizer _p,
                            unsigned char * _pkt,
                            unsigned char * _msg);


//
// interleaver
//
typedef struct interleaver_s * interleaver;

// create interleaver
//   _n     : number of bytes
interleaver interleaver_create(unsigned int _n);

// destroy interleaver object
void interleaver_destroy(interleaver _q);

// print interleaver object internals
void interleaver_print(interleaver _q);

// set depth (number of internal iterations)
//  _q      :   interleaver object
//  _depth  :   depth
void interleaver_set_depth(interleaver _q,
                           unsigned int _depth);

// execute forward interleaver (encoder)
//  _q          :   interleaver object
//  _msg_dec    :   decoded (un-interleaved) message
//  _msg_enc    :   encoded (interleaved) message
void interleaver_encode(interleaver _q,
                        unsigned char * _msg_dec,
                        unsigned char * _msg_enc);

// execute forward interleaver (encoder) on soft bits
//  _q          :   interleaver object
//  _msg_dec    :   decoded (un-interleaved) message
//  _msg_enc    :   encoded (interleaved) message
void interleaver_encode_soft(interleaver _q,
                             unsigned char * _msg_dec,
                             unsigned char * _msg_enc);

// execute reverse interleaver (decoder)
//  _q          :   interleaver object
//  _msg_enc    :   encoded (interleaved) message
//  _msg_dec    :   decoded (un-interleaved) message
void interleaver_decode(interleaver _q,
                        unsigned char * _msg_enc,
                        unsigned char * _msg_dec);

// execute reverse interleaver (decoder) on soft bits
//  _q          :   interleaver object
//  _msg_enc    :   encoded (interleaved) message
//  _msg_dec    :   decoded (un-interleaved) message
void interleaver_decode_soft(interleaver _q,
                             unsigned char * _msg_enc,
                             unsigned char * _msg_dec);



//
// MODULE : fft (fast Fourier transform)
//

#define FFT_FORWARD 0   // FFT
#define FFT_REVERSE 1   // IFFT

#define FFT_REDFT00 3   // DCT-I
#define FFT_REDFT10 4   // DCT-II
#define FFT_REDFT01 5   // DCT-III
#define FFT_REDFT11 6   // DCT-IV

#define FFT_RODFT00 7   // DST-I
#define FFT_RODFT10 8   // DST-II
#define FFT_RODFT01 9   // DST-III
#define FFT_RODFT11 10  // DST-IV

#define FFT_MDCT    11  // MDCT
#define FFT_IMDCT   12  // IMDCT

#define LIQUID_FFT_MANGLE_FLOAT(name)   LIQUID_CONCAT(fft,name)

// Macro    :   FFT
//  FFT     :   name-mangling macro
//  T       :   primitive data type
//  TC      :   primitive data type (complex)
#define LIQUID_FFT_DEFINE_API(FFT,T,TC)                         \
                                                                \
typedef struct FFT(plan_s) * FFT(plan);                         \
FFT(plan) FFT(_create_plan)(unsigned int _n,                    \
                            TC * _x,                            \
                            TC * _y,                            \
                            int _dir,                           \
                            int _flags);                        \
FFT(plan) FFT(_create_plan_r2r_1d)(unsigned int _n,             \
                                   T * _x,                      \
                                   T * _y,                      \
                                   int _kind,                   \
                                   int _flags);                 \
void FFT(_destroy_plan)(FFT(plan) _p);                          \
void FFT(_print_plan)(FFT(plan) _p);                            \
void FFT(_execute)(FFT(plan) _p);                               \
                                                                \
/* object-independent methods */                                \
void FFT(_run)(unsigned int _n,                                 \
               TC * _x,                                         \
               TC * _y,                                         \
               int _dir,                                        \
               int _method);                                    \
void FFT(_shift)(TC*_x, unsigned int _n);


LIQUID_FFT_DEFINE_API(LIQUID_FFT_MANGLE_FLOAT,float,liquid_float_complex)

// antiquated fft methods
// FFT(plan) FFT(_create_plan_mdct)(unsigned int _n,
//                                  T * _x,
//                                  T * _y,
//                                  int _kind,
//                                  int _flags);


// 
// spectral periodogram
//

typedef struct spgram_s * spgram;

// create spgram object
//  _nfft       :   FFT size
//  _window_len :   window length
spgram spgram_create(unsigned int _nfft,
                     unsigned int _window_len);

// destroy spgram object
void spgram_destroy(spgram _q);

// resets the internal state of the spgram object
void spgram_reset(spgram _q);

// push samples into spgram object
//  _q      :   spgram object
//  _x      :   input buffer [size: _n x 1]
//  _n      :   input buffer length
void spgram_push(spgram                 _q,
                 liquid_float_complex * _x,
                 unsigned int           _n);

// compute spectral periodogram output
//  _q      :   spgram object
//  _X      :   output spectrum [dB], [size: _nfft x 1]
void spgram_execute(spgram _q,
                    liquid_float_complex * _X);

// ascii spectrogram
typedef struct asgram_s * asgram;
asgram asgram_create(liquid_float_complex *_x, unsigned int _n);
void asgram_set_scale(asgram _q, float _scale);
void asgram_set_offset(asgram _q, float _offset);
void asgram_destroy(asgram _q);
void asgram_execute(asgram _q,
                    char * _ascii,
                    float * _peakval,
                    float * _peakfreq);

//
// MODULE : filter
//

// estimate required filter length given
//  _df     :   transition bandwidth (0 < _b < 0.5)
//  _As     :   stop-band attenuation [dB], _As > 0
unsigned int estimate_req_filter_len(float _df,
                                     float _As);

// estimate filter stop-band attenuation given
//  _df     :   transition bandwidth (0 < _b < 0.5)
//  _N      :   filter length
float estimate_req_filter_As(float _df,
                             unsigned int _N);

// estimate filter transition bandwidth given
//  _As     :   stop-band attenuation [dB], _As > 0
//  _N      :   filter length
float estimate_req_filter_df(float _As,
                             unsigned int _N);


// returns the Kaiser window beta factor give the filter's target
// stop-band attenuation (As) [Vaidyanathan:1993]
//  _As     :   target filter's stop-band attenuation [dB], _As > 0
float kaiser_beta_As(float _As);


// Nyquist filter prototypes
typedef enum {
    LIQUID_NYQUIST_KAISER=0,    // Nyquist Kaiser filter
    LIQUID_NYQUIST_PM,          // Parks-McClellan filter
    LIQUID_NYQUIST_RCOS,        // raised-cosine filter
    LIQUID_NYQUIST_FEXP,        // flipped exponential
    LIQUID_NYQUIST_FSECH,       // flipped hyperbolic secant
    LIQUID_NYQUIST_FARCSECH,    // flipped arc-hyperbolic secant
} liquid_nyquist_type;

// Design Nyquist filter
//  _type   : filter type (e.g. LIQUID_NYQUIST_RCOS)
//  _k      : samples/symbol
//  _m      : symbol delay
//  _beta   : excess bandwidth factor, _beta in [0,1]
//  _dt     : fractional sample delay
//  _h      : output coefficient buffer (length: 2*k*m+1)
void liquid_firdes_nyquist(liquid_nyquist_type _type,
                           unsigned int _k,
                           unsigned int _m,
                           float _beta,
                           float _dt,
                           float * _h);


// Design FIR filter using Parks-McClellan algorithm

// band type specifier
typedef enum {
    LIQUID_FIRDESPM_BANDPASS=0,     // regular band-pass filter
    LIQUID_FIRDESPM_DIFFERENTIATOR, // differentiating filter
    LIQUID_FIRDESPM_HILBERT         // Hilbert transform
} liquid_firdespm_btype;

// weighting type specifier
typedef enum {
    LIQUID_FIRDESPM_FLATWEIGHT=0,   // flat weighting
    LIQUID_FIRDESPM_EXPWEIGHT,      // exponential weighting
    LIQUID_FIRDESPM_LINWEIGHT,      // linear weighting
} liquid_firdespm_wtype;

// run filter design (full life cycle of object)
//  _h_len      :   length of filter (number of taps)
//  _num_bands  :   number of frequency bands
//  _bands      :   band edges, f in [0,0.5], [size: _num_bands x 2]
//  _des        :   desired response [size: _num_bands x 1]
//  _weights    :   response weighting [size: _num_bands x 1]
//  _wtype      :   weight types (e.g. LIQUID_FIRDESPM_FLATWEIGHT) [size: _num_bands x 1]
//  _btype      :   band type (e.g. LIQUID_FIRDESPM_BANDPASS)
//  _h          :   output coefficients array [size: _h_len x 1]
void firdespm_run(unsigned int _h_len,
                  unsigned int _num_bands,
                  float * _bands,
                  float * _des,
                  float * _weights,
                  liquid_firdespm_wtype * _wtype,
                  liquid_firdespm_btype _btype,
                  float * _h);

// structured object
typedef struct firdespm_s * firdespm;

// create firdespm object
//  _h_len      :   length of filter (number of taps)
//  _num_bands  :   number of frequency bands
//  _bands      :   band edges, f in [0,0.5], [size: _num_bands x 2]
//  _des        :   desired response [size: _num_bands x 1]
//  _weights    :   response weighting [size: _num_bands x 1]
//  _wtype      :   weight types (e.g. LIQUID_FIRDESPM_FLATWEIGHT) [size: _num_bands x 1]
//  _btype      :   band type (e.g. LIQUID_FIRDESPM_BANDPASS)
firdespm firdespm_create(unsigned int _h_len,
                         unsigned int _num_bands,
                         float * _bands,
                         float * _des,
                         float * _weights,
                         liquid_firdespm_wtype * _wtype,
                         liquid_firdespm_btype _btype);

// destroy firdespm object
void firdespm_destroy(firdespm _q);

// print firdespm object internals
void firdespm_print(firdespm _q);

// execute filter design, storing result in _h
void firdespm_execute(firdespm _q, float * _h);


// Design FIR using kaiser window
//  _n      : filter length, _n > 0
//  _fc     : cutoff frequency, 0 < _fc < 0.5
//  _As     : stop-band attenuation [dB], _As > 0
//  _mu     : fractional sample offset, -0.5 < _mu < 0.5
//  _h      : output coefficient buffer, [size: _n x 1]
void liquid_firdes_kaiser(unsigned int _n,
                          float _fc,
                          float _As,
                          float _mu,
                          float *_h);

// Design FIR doppler filter
//  _n      : filter length
//  _fd     : normalized doppler frequency (0 < _fd < 0.5)
//  _K      : Rice fading factor (K >= 0)
//  _theta  : LoS component angle of arrival
//  _h      : output coefficient buffer
void liquid_firdes_doppler(unsigned int _n,
                           float _fd,
                           float _K,
                           float _theta,
                           float *_h);


// Design Nyquist raised-cosine filter
//  _k      : samples/symbol
//  _m      : symbol delay
//  _beta   : rolloff factor (0 < beta <= 1)
//  _dt     : fractional sample delay
//  _h      : output coefficient buffer (length: 2*k*m+1)
void liquid_firdes_rcos(unsigned int _k,
                        unsigned int _m,
                        float _beta,
                        float _dt,
                        float * _h);

// root-Nyquist filter prototypes
typedef enum {
    LIQUID_RNYQUIST_ARKAISER=0, // root-Nyquist Kaiser (approximate optimum)
    LIQUID_RNYQUIST_RKAISER,    // root-Nyquist Kaiser (true optimum)
    LIQUID_RNYQUIST_RRC,        // root raised-cosine
    LIQUID_RNYQUIST_hM3,        // harris-Moerder-3 filter
    LIQUID_RNYQUIST_GMSKTX,     // GMSK transmit filter
    LIQUID_RNYQUIST_GMSKRX,     // GMSK receive filter
    LIQUID_RNYQUIST_FEXP,       // flipped exponential
    LIQUID_RNYQUIST_FSECH,      // flipped hyperbolic secant
    LIQUID_RNYQUIST_FARCSECH,   // flipped arc-hyperbolic secant
} liquid_rnyquist_type;

// Design root-Nyquist filter
//  _type   : filter type (e.g. LIQUID_RNYQUIST_RRC)
//  _k      : samples/symbol
//  _m      : symbol delay
//  _beta   : excess bandwidth factor, _beta in [0,1]
//  _dt     : fractional sample delay
//  _h      : output coefficient buffer (length: 2*k*m+1)
void liquid_firdes_rnyquist(liquid_rnyquist_type _type,
                            unsigned int _k,
                            unsigned int _m,
                            float _beta,
                            float _dt,
                            float * _h);

// Design root-Nyquist raised-cosine filter
//  _k      : samples/symbol
//  _m      : symbol delay
//  _beta   : rolloff factor (0 < beta <= 1)
//  _dt     : fractional sample delay
//  _h      : output coefficient buffer (length: 2*k*m+1)
void liquid_firdes_rrcos(unsigned int _k,
                         unsigned int _m,
                         float _beta,
                         float _dt,
                         float * _h);

// Design root-Nyquist Kaiser filter
//  _k      : samples/symbol
//  _m      : symbol delay
//  _beta   : rolloff factor (0 < beta <= 1)
//  _dt     : fractional sample delay
//  _h      : output coefficient buffer (length: 2*k*m+1)
void liquid_firdes_rkaiser(unsigned int _k,
                           unsigned int _m,
                           float _beta,
                           float _dt,
                           float * _h);

// Design (approximate) root-Nyquist Kaiser filter
//  _k      : samples/symbol
//  _m      : symbol delay
//  _beta   : rolloff factor (0 < beta <= 1)
//  _dt     : fractional sample delay
//  _h      : output coefficient buffer (length: 2*k*m+1)
void liquid_firdes_arkaiser(unsigned int _k,
                            unsigned int _m,
                            float _beta,
                            float _dt,
                            float * _h);

// Design root-Nyquist harris-Moerder filter
//  _k      : samples/symbol
//  _m      : symbol delay
//  _beta   : rolloff factor (0 < beta <= 1)
//  _dt     : fractional sample delay
//  _h      : output coefficient buffer (length: 2*k*m+1)
void liquid_firdes_hM3(unsigned int _k,
                       unsigned int _m,
                       float _beta,
                       float _dt,
                       float * _h);

// Design GMSK transmit filter
//  _k      : samples/symbol
//  _m      : symbol delay
//  _beta   : rolloff factor (0 < beta <= 1)
//  _dt     : fractional sample delay
//  _h      : output coefficient buffer (length: 2*k*m+1)
void liquid_firdes_gmsktx(unsigned int _k,
                          unsigned int _m,
                          float _beta,
                          float _dt,
                          float * _h);

// Design GMSK receive filter
//  _k      : samples/symbol
//  _m      : symbol delay
//  _beta   : rolloff factor (0 < beta <= 1)
//  _dt     : fractional sample delay
//  _h      : output coefficient buffer (length: 2*k*m+1)
void liquid_firdes_gmskrx(unsigned int _k,
                          unsigned int _m,
                          float _beta,
                          float _dt,
                          float * _h);

// Design flipped exponential Nyquist/root-Nyquist filters
void liquid_firdes_fexp( unsigned int _k, unsigned int _m, float _beta, float _dt, float * _h);
void liquid_firdes_rfexp(unsigned int _k, unsigned int _m, float _beta, float _dt, float * _h);

// Design flipped hyperbolic secand Nyquist/root-Nyquist filters
void liquid_firdes_fsech( unsigned int _k, unsigned int _m, float _beta, float _dt, float * _h);
void liquid_firdes_rfsech(unsigned int _k, unsigned int _m, float _beta, float _dt, float * _h);

// Design flipped arc-hyperbolic secand Nyquist/root-Nyquist filters
void liquid_firdes_farcsech( unsigned int _k, unsigned int _m, float _beta, float _dt, float * _h);
void liquid_firdes_rfarcsech(unsigned int _k, unsigned int _m, float _beta, float _dt, float * _h);

// Compute group delay for an FIR filter
//  _h      : filter coefficients array
//  _n      : filter length
//  _fc     : frequency at which delay is evaluated (-0.5 < _fc < 0.5)
float fir_group_delay(float * _h,
                      unsigned int _n,
                      float _fc);

// Compute group delay for an IIR filter
//  _b      : filter numerator coefficients
//  _nb     : filter numerator length
//  _a      : filter denominator coefficients
//  _na     : filter denominator length
//  _fc     : frequency at which delay is evaluated (-0.5 < _fc < 0.5)
float iir_group_delay(float * _b,
                      unsigned int _nb,
                      float * _a,
                      unsigned int _na,
                      float _fc);


// liquid_filter_autocorr()
//
// Compute auto-correlation of filter at a specific lag.
//
//  _h      :   filter coefficients [size: _h_len x 1]
//  _h_len  :   filter length
//  _lag    :   auto-correlation lag (samples)
float liquid_filter_autocorr(float * _h,
                             unsigned int _h_len,
                             int _lag);

// liquid_filter_crosscorr()
//
// Compute cross-correlation of two filters at a specific lag.
//
//  _h      :   filter coefficients [size: _h_len]
//  _h_len  :   filter length
//  _g      :   filter coefficients [size: _g_len]
//  _g_len  :   filter length
//  _lag    :   cross-correlation lag (samples)
float liquid_filter_crosscorr(float * _h,
                              unsigned int _h_len,
                              float * _g,
                              unsigned int _g_len,
                              int _lag);

// liquid_filter_isi()
//
// Compute inter-symbol interference (ISI)--both RMS and
// maximum--for the filter _h.
//
//  _h      :   filter coefficients [size: 2*_k*_m+1 x 1]
//  _k      :   filter over-sampling rate (samples/symbol)
//  _m      :   filter delay (symbols)
//  _rms    :   output root mean-squared ISI
//  _max    :   maximum ISI
void liquid_filter_isi(float * _h,
                       unsigned int _k,
                       unsigned int _m,
                       float * _rms,
                       float * _max);

// Compute relative out-of-band energy
//
//  _h      :   filter coefficients [size: _h_len x 1]
//  _h_len  :   filter length
//  _fc     :   analysis cut-off frequency
//  _nfft   :   fft size
float liquid_filter_energy(float * _h,
                           unsigned int _h_len,
                           float _fc,
                           unsigned int _nfft);


//
// IIR filter design
//

// IIR filter design filter type
typedef enum {
    LIQUID_IIRDES_BUTTER=0,
    LIQUID_IIRDES_CHEBY1,
    LIQUID_IIRDES_CHEBY2,
    LIQUID_IIRDES_ELLIP,
    LIQUID_IIRDES_BESSEL
} liquid_iirdes_filtertype;

// IIR filter design band type
typedef enum {
    LIQUID_IIRDES_LOWPASS=0,
    LIQUID_IIRDES_HIGHPASS,
    LIQUID_IIRDES_BANDPASS,
    LIQUID_IIRDES_BANDSTOP
} liquid_iirdes_bandtype;

// IIR filter design coefficients format
typedef enum {
    LIQUID_IIRDES_SOS=0,
    LIQUID_IIRDES_TF
} liquid_iirdes_format;

// IIR filter design template
//  _ftype      :   filter type (e.g. LIQUID_IIRDES_BUTTER)
//  _btype      :   band type (e.g. LIQUID_IIRDES_BANDPASS)
//  _format     :   coefficients format (e.g. LIQUID_IIRDES_SOS)
//  _n          :   filter order
//  _fc         :   low-pass prototype cut-off frequency
//  _f0         :   center frequency (band-pass, band-stop)
//  _Ap         :   pass-band ripple in dB
//  _As         :   stop-band ripple in dB
//  _B          :   numerator
//  _A          :   denominator
void liquid_iirdes(liquid_iirdes_filtertype _ftype,
                   liquid_iirdes_bandtype   _btype,
                   liquid_iirdes_format     _format,
                   unsigned int _n,
                   float _fc,
                   float _f0,
                   float _Ap,
                   float _As,
                   float * _B,
                   float * _A);

// compute analog zeros, poles, gain for specific filter types
void butter_azpkf(unsigned int _n,
                  liquid_float_complex * _za,
                  liquid_float_complex * _pa,
                  liquid_float_complex * _ka);
void cheby1_azpkf(unsigned int _n,
                  float _ep,
                  liquid_float_complex * _z,
                  liquid_float_complex * _p,
                  liquid_float_complex * _k);
void cheby2_azpkf(unsigned int _n,
                  float _es,
                  liquid_float_complex * _z,
                  liquid_float_complex * _p,
                  liquid_float_complex * _k);
void ellip_azpkf(unsigned int _n,
                 float _ep,
                 float _es,
                 liquid_float_complex * _z,
                 liquid_float_complex * _p,
                 liquid_float_complex * _k);
void bessel_azpkf(unsigned int _n,
                  liquid_float_complex * _z,
                  liquid_float_complex * _p,
                  liquid_float_complex * _k);

// compute frequency pre-warping factor
float iirdes_freqprewarp(liquid_iirdes_bandtype _btype,
                         float _fc,
                         float _f0);

// convert analog z/p/k form to discrete z/p/k form (bilinear z-transform)
//  _za     :   analog zeros [length: _nza]
//  _nza    :   number of analog zeros
//  _pa     :   analog poles [length: _npa]
//  _npa    :   number of analog poles
//  _m      :   frequency pre-warping factor
//  _zd     :   output digital zeros [length: _npa]
//  _pd     :   output digital poles [length: _npa]
//  _kd     :   output digital gain (should actually be real-valued)
void bilinear_zpkf(liquid_float_complex * _za,
                   unsigned int _nza,
                   liquid_float_complex * _pa,
                   unsigned int _npa,
                   liquid_float_complex _ka,
                   float _m,
                   liquid_float_complex * _zd,
                   liquid_float_complex * _pd,
                   liquid_float_complex * _kd);

// digital z/p/k low-pass to high-pass
//  _zd     :   digital zeros (low-pass prototype), [length: _n]
//  _pd     :   digital poles (low-pass prototype), [length: _n]
//  _n      :   low-pass filter order
//  _zdt    :   output digital zeros transformed [length: _n]
//  _pdt    :   output digital poles transformed [length: _n]
void iirdes_dzpk_lp2hp(liquid_float_complex * _zd,
                       liquid_float_complex * _pd,
                       unsigned int _n,
                       liquid_float_complex * _zdt,
                       liquid_float_complex * _pdt);

// digital z/p/k low-pass to band-pass
//  _zd     :   digital zeros (low-pass prototype), [length: _n]
//  _pd     :   digital poles (low-pass prototype), [length: _n]
//  _n      :   low-pass filter order
//  _f0     :   center frequency
//  _zdt    :   output digital zeros transformed [length: 2*_n]
//  _pdt    :   output digital poles transformed [length: 2*_n]
void iirdes_dzpk_lp2bp(liquid_float_complex * _zd,
                       liquid_float_complex * _pd,
                       unsigned int _n,
                       float _f0,
                       liquid_float_complex * _zdt,
                       liquid_float_complex * _pdt);

// convert discrete z/p/k form to transfer function
//  _zd     :   digital zeros [length: _n]
//  _pd     :   digital poles [length: _n]
//  _n      :   filter order
//  _kd     :   digital gain
//  _b      :   output numerator [length: _n+1]
//  _a      :   output denominator [length: _n+1]
void iirdes_dzpk2tff(liquid_float_complex * _zd,
                     liquid_float_complex * _pd,
                     unsigned int _n,
                     liquid_float_complex _kd,
                     float * _b,
                     float * _a);

// convert discrete z/p/k form to second-order sections
//  _zd     :   digital zeros [length: _n]
//  _pd     :   digital poles [length: _n]
//  _n      :   filter order
//  _kd     :   digital gain
//  _B      :   output numerator [size: 3 x L+r]
//  _A      :   output denominator [size: 3 x L+r]
//  where r = _n%2, L = (_n-r)/2
void iirdes_dzpk2sosf(liquid_float_complex * _zd,
                      liquid_float_complex * _pd,
                      unsigned int _n,
                      liquid_float_complex _kd,
                      float * _B,
                      float * _A);

// additional IIR filter design templates

// design 2nd-order IIR filter (active lag)
//          1 + t2 * s
//  F(s) = ------------
//          1 + t1 * s
//
//  _w      :   filter bandwidth
//  _zeta   :   damping factor (1/sqrt(2) suggested)
//  _K      :   loop gain (1000 suggested)
//  _b      :   output feed-forward coefficients [size: 3 x 1]
//  _a      :   output feed-back coefficients [size: 3 x 1]
void iirdes_pll_active_lag(float _w,
                           float _zeta,
                           float _K,
                           float * _b,
                           float * _a);

// design 2nd-order IIR filter (active PI)
//          1 + t2 * s
//  F(s) = ------------
//           t1 * s
//
//  _w      :   filter bandwidth
//  _zeta   :   damping factor (1/sqrt(2) suggested)
//  _K      :   loop gain (1000 suggested)
//  _b      :   output feed-forward coefficients [size: 3 x 1]
//  _a      :   output feed-back coefficients [size: 3 x 1]
void iirdes_pll_active_PI(float _w,
                          float _zeta,
                          float _K,
                          float * _b,
                          float * _a);

// checks stability of iir filter
//  _b      :   feed-forward coefficients [size: _n x 1]
//  _a      :   feed-back coefficients [size: _n x 1]
//  _n      :   number of coefficients
int iirdes_isstable(float * _b,
                    float * _a,
                    unsigned int _n);

//
// linear prediction
//

// compute the linear prediction coefficients for an input signal _x
//  _x      :   input signal [size: _n x 1]
//  _n      :   input signal length
//  _p      :   prediction filter order
//  _a      :   prediction filter [size: _p+1 x 1]
//  _e      :   prediction error variance [size: _p+1 x 1]
void liquid_lpc(float * _x,
                unsigned int _n,
                unsigned int _p,
                float * _a,
                float * _g);

// solve the Yule-Walker equations using Levinson-Durbin recursion
// for _symmetric_ autocorrelation
//  _r      :   autocorrelation array [size: _p+1 x 1]
//  _p      :   filter order
//  _a      :   output coefficients [size: _p+1 x 1]
//  _e      :   error variance [size: _p+1 x 1]
//
// NOTES:
//  By definition _a[0] = 1.0
void liquid_levinson(float * _r,
                     unsigned int _p,
                     float * _a,
                     float * _e);

//
// auto-correlator (delay cross-correlation)
//

#define AUTOCORR_MANGLE_CCCF(name)  LIQUID_CONCAT(autocorr_cccf,name)
#define AUTOCORR_MANGLE_RRRF(name)  LIQUID_CONCAT(autocorr_rrrf,name)

// Macro:
//   AUTOCORR   : name-mangling macro
//   TO         : output data type
//   TC         : coefficients data type
//   TI         : input data type
#define LIQUID_AUTOCORR_DEFINE_API(AUTOCORR,TO,TC,TI)           \
typedef struct AUTOCORR(_s) * AUTOCORR();                       \
AUTOCORR() AUTOCORR(_create)(unsigned int _window_size,         \
                             unsigned int _delay);              \
void AUTOCORR(_destroy)(AUTOCORR() _f);                         \
void AUTOCORR(_clear)(AUTOCORR() _f);                           \
void AUTOCORR(_print)(AUTOCORR() _f);                           \
void AUTOCORR(_push)(AUTOCORR() _f, TI _x);                     \
void AUTOCORR(_execute)(AUTOCORR() _f, TO *_rxx);               \
float AUTOCORR(_get_energy)(AUTOCORR() _f);

LIQUID_AUTOCORR_DEFINE_API(AUTOCORR_MANGLE_CCCF,
                           liquid_float_complex,
                           liquid_float_complex,
                           liquid_float_complex)

LIQUID_AUTOCORR_DEFINE_API(AUTOCORR_MANGLE_RRRF,
                           float,
                           float,
                           float)


//
// Finite impulse response filter
//

#define FIRFILT_MANGLE_RRRF(name)  LIQUID_CONCAT(firfilt_rrrf,name)
#define FIRFILT_MANGLE_CRCF(name)  LIQUID_CONCAT(firfilt_crcf,name)
#define FIRFILT_MANGLE_CCCF(name)  LIQUID_CONCAT(firfilt_cccf,name)

// Macro:
//   FIRFILT : name-mangling macro
//   TO         : output data type
//   TC         : coefficients data type
//   TI         : input data type
#define LIQUID_FIRFILT_DEFINE_API(FIRFILT,TO,TC,TI)             \
typedef struct FIRFILT(_s) * FIRFILT();                         \
FIRFILT() FIRFILT(_create)(TC * _h, unsigned int _n);           \
FIRFILT() FIRFILT(_create_kaiser)(unsigned int _n,              \
                                  float        _fc,             \
                                  float        _As,             \
                                  float        _mu);            \
FIRFILT() FIRFILT(_recreate)(FIRFILT() _f,                      \
                             TC * _h,                           \
                             unsigned int _n);                  \
void FIRFILT(_destroy)(FIRFILT() _f);                           \
void FIRFILT(_clear)(FIRFILT() _f);                             \
void FIRFILT(_print)(FIRFILT() _f);                             \
void FIRFILT(_push)(FIRFILT() _f, TI _x);                       \
void FIRFILT(_execute)(FIRFILT() _f, TO *_y);                   \
unsigned int FIRFILT(_get_length)(FIRFILT() _f);                \
void FIRFILT(_freqresponse)(FIRFILT() _f,                       \
                            float _fc,                          \
                            liquid_float_complex * _H);         \
float FIRFILT(_groupdelay)(FIRFILT() _f, float _fc);

LIQUID_FIRFILT_DEFINE_API(FIRFILT_MANGLE_RRRF,
                          float,
                          float,
                          float)

LIQUID_FIRFILT_DEFINE_API(FIRFILT_MANGLE_CRCF,
                          liquid_float_complex,
                          float,
                          liquid_float_complex)

LIQUID_FIRFILT_DEFINE_API(FIRFILT_MANGLE_CCCF,
                          liquid_float_complex,
                          liquid_float_complex,
                          liquid_float_complex)

//
// FIR Hilbert transform
//  2:1 real-to-complex decimator
//  1:2 complex-to-real interpolator
//

#define FIRHILB_MANGLE_FLOAT(name)  LIQUID_CONCAT(firhilbf, name)
//#define FIRHILB_MANGLE_DOUBLE(name) LIQUID_CONCAT(firhilb, name)

// NOTES:
//   Although firhilb is a placeholder for both decimation and
//   interpolation, separate objects should be used for each task.
#define LIQUID_FIRHILB_DEFINE_API(FIRHILB,T,TC)                 \
typedef struct FIRHILB(_s) * FIRHILB();                         \
FIRHILB() FIRHILB(_create)(unsigned int _m,                     \
                           float _As);                          \
void FIRHILB(_destroy)(FIRHILB() _q);                           \
void FIRHILB(_print)(FIRHILB() _q);                             \
void FIRHILB(_clear)(FIRHILB() _q);                             \
void FIRHILB(_r2c_execute)(FIRHILB() _q, T _x, TC * _y);        \
void FIRHILB(_c2r_execute)(FIRHILB() _q, TC _x, T * _y);        \
void FIRHILB(_decim_execute)(FIRHILB() _q, T * _x, TC * _y);    \
void FIRHILB(_interp_execute)(FIRHILB() _q, TC _x, T * _y);     \

LIQUID_FIRHILB_DEFINE_API(FIRHILB_MANGLE_FLOAT, float, liquid_float_complex)
//LIQUID_FIRHILB_DEFINE_API(FIRHILB_MANGLE_DOUBLE, double, liquid_double_complex)

//
// Infinite impulse response filter
//

#define IIRFILT_MANGLE_RRRF(name)  LIQUID_CONCAT(iirfilt_rrrf,name)
#define IIRFILT_MANGLE_CRCF(name)  LIQUID_CONCAT(iirfilt_crcf,name)
#define IIRFILT_MANGLE_CCCF(name)  LIQUID_CONCAT(iirfilt_cccf,name)

// Macro:
//   IIRFILT : name-mangling macro
//   TO         : output data type
//   TC         : coefficients data type
//   TI         : input data type
#define LIQUID_IIRFILT_DEFINE_API(IIRFILT,TO,TC,TI)             \
typedef struct IIRFILT(_s) * IIRFILT();                         \
IIRFILT() IIRFILT(_create)(TC * _b,                             \
                           unsigned int _nb,                    \
                           TC * _a,                             \
                           unsigned int _na);                   \
IIRFILT() IIRFILT(_create_sos)(TC * _B,                         \
                               TC * _A,                         \
                               unsigned int _nsos);             \
IIRFILT() IIRFILT(_create_prototype)(                           \
            liquid_iirdes_filtertype _ftype,                    \
            liquid_iirdes_bandtype   _btype,                    \
            liquid_iirdes_format     _format,                   \
            unsigned int _order,                                \
            float _fc,                                          \
            float _f0,                                          \
            float _Ap,                                          \
            float _As);                                         \
                                                                \
/* create phase-locked loop iirfilt object              */      \
/*  _w      : filter bandwidth                          */      \
/*  _zeta   : damping factor (1/sqrt(2) suggested)      */      \
/*  _K      : loop gain (1000 suggested)                */      \
IIRFILT() IIRFILT(_create_pll)(float _w,                        \
                               float _zeta,                     \
                               float _K);                       \
                                                                \
void IIRFILT(_destroy)(IIRFILT() _f);                           \
void IIRFILT(_print)(IIRFILT() _f);                             \
void IIRFILT(_clear)(IIRFILT() _f);                             \
void IIRFILT(_execute)(IIRFILT() _f, TI _x, TO *_y);            \
unsigned int IIRFILT(_get_length)(IIRFILT() _f);                \
void IIRFILT(_freqresponse)(IIRFILT() _f,                       \
                            float _fc,                          \
                            liquid_float_complex * _H);         \
float IIRFILT(_groupdelay)(IIRFILT() _f, float _fc);

LIQUID_IIRFILT_DEFINE_API(IIRFILT_MANGLE_RRRF,
                          float,
                          float,
                          float)

LIQUID_IIRFILT_DEFINE_API(IIRFILT_MANGLE_CRCF,
                          liquid_float_complex,
                          float,
                          liquid_float_complex)

LIQUID_IIRFILT_DEFINE_API(IIRFILT_MANGLE_CCCF,
                          liquid_float_complex,
                          liquid_float_complex,
                          liquid_float_complex)


//
// FIR Polyphase filter bank
//
#define FIRPFB_MANGLE_RRRF(name)  LIQUID_CONCAT(firpfb_rrrf,name)
#define FIRPFB_MANGLE_CRCF(name)  LIQUID_CONCAT(firpfb_crcf,name)
#define FIRPFB_MANGLE_CCCF(name)  LIQUID_CONCAT(firpfb_cccf,name)

// Macro:
//   FIRPFB : name-mangling macro
//   TO     : output data type
//   TC     : coefficients data type
//   TI     : input data type
#define LIQUID_FIRPFB_DEFINE_API(FIRPFB,TO,TC,TI)               \
typedef struct FIRPFB(_s) * FIRPFB();                           \
FIRPFB() FIRPFB(_create)(unsigned int _num_filters,             \
                         TC * _h,                               \
                         unsigned int _h_len);                  \
/* create from square-root Nyquist prototype            */      \
/*  _type   : filter type (e.g. LIQUID_RNYQUIST_RRC)    */      \
/*  _npfb   : number of filters in the bank             */      \
/*  _k      : nominal samples/symbol                    */      \
/*  _m      : filter delay (symbols)                    */      \
/*  _beta   : rolloff factor (0 < beta <= 1)            */      \
FIRPFB() FIRPFB(_create_rnyquist)(int          _type,           \
                                  unsigned int _npfb,           \
                                  unsigned int _k,              \
                                  unsigned int _m,              \
                                  float        _beta);          \
/* create from square-root derivative Nyquist prototype */      \
FIRPFB() FIRPFB(_create_drnyquist)(int          _type,          \
                                   unsigned int _npfb,          \
                                   unsigned int _k,             \
                                   unsigned int _m,             \
                                   float        _beta);         \
FIRPFB() FIRPFB(_recreate)(FIRPFB() _q,                         \
                           unsigned int _num_filters,           \
                           TC * _h,                             \
                           unsigned int _h_len);                \
void FIRPFB(_destroy)(FIRPFB() _b);                             \
void FIRPFB(_print)(FIRPFB() _b);                               \
void FIRPFB(_push)(FIRPFB() _b, TI _x);                         \
void FIRPFB(_execute)(FIRPFB() _b, unsigned int _i, TO *_y);    \
void FIRPFB(_clear)(FIRPFB() _b);

LIQUID_FIRPFB_DEFINE_API(FIRPFB_MANGLE_RRRF,
                         float,
                         float,
                         float)

LIQUID_FIRPFB_DEFINE_API(FIRPFB_MANGLE_CRCF,
                         liquid_float_complex,
                         float,
                         liquid_float_complex)

LIQUID_FIRPFB_DEFINE_API(FIRPFB_MANGLE_CCCF,
                         liquid_float_complex,
                         liquid_float_complex,
                         liquid_float_complex)

// 
// Interpolator
//
#define INTERP_MANGLE_RRRF(name)  LIQUID_CONCAT(interp_rrrf,name)
#define INTERP_MANGLE_CRCF(name)  LIQUID_CONCAT(interp_crcf,name)
#define INTERP_MANGLE_CCCF(name)  LIQUID_CONCAT(interp_cccf,name)

#define LIQUID_INTERP_DEFINE_API(INTERP,TO,TC,TI)               \
typedef struct INTERP(_s) * INTERP();                           \
/* create interpolator from external coefficients       */      \
/*  _M      : interpolation factor                      */      \
/*  _h      : filter coefficients [size: _h_len x 1]    */      \
/*  _h_len  : filter length                             */      \
INTERP() INTERP(_create)(unsigned int _M,                       \
                         TC *_h,                                \
                         unsigned int _h_len);                  \
/* create interpolator from prototype                   */      \
/*  _M      : interpolation factor                      */      \
/*  _m      : filter delay (symbols)                    */      \
/*  _As     : stop-band attenuation [dB]                */      \
INTERP() INTERP(_create_prototype)(unsigned int _M,             \
                                   unsigned int _m,             \
                                   float As);                   \
/* create square-root Nyquist interpolator              */      \
/*  _type   : filter type (e.g. LIQUID_RNYQUIST_RRC)    */      \
/*  _k      : samples/symbol (interpolation factor)     */      \
/*  _m      : filter delay (symbols)                    */      \
/*  _beta   : rolloff factor (0 < beta <= 1)            */      \
/*  _dt     : fractional sample delay                   */      \
INTERP() INTERP(_create_rnyquist)(int _type,                    \
                                  unsigned int _k,              \
                                  unsigned int _m,              \
                                  float _beta,                  \
                                  float _dt);                   \
void INTERP(_destroy)(INTERP() _q);                             \
void INTERP(_print)(INTERP() _q);                               \
void INTERP(_clear)(INTERP() _q);                               \
void INTERP(_execute)(INTERP() _q, TI _x, TO *_y);

LIQUID_INTERP_DEFINE_API(INTERP_MANGLE_RRRF,
                         float,
                         float,
                         float)

LIQUID_INTERP_DEFINE_API(INTERP_MANGLE_CRCF,
                         liquid_float_complex,
                         float,
                         liquid_float_complex)

LIQUID_INTERP_DEFINE_API(INTERP_MANGLE_CCCF,
                         liquid_float_complex,
                         liquid_float_complex,
                         liquid_float_complex)

// 
// Decimator
//
#define DECIM_MANGLE_RRRF(name) LIQUID_CONCAT(decim_rrrf,name)
#define DECIM_MANGLE_CRCF(name) LIQUID_CONCAT(decim_crcf,name)
#define DECIM_MANGLE_CCCF(name) LIQUID_CONCAT(decim_cccf,name)

#define LIQUID_DECIM_DEFINE_API(DECIM,TO,TC,TI)                 \
typedef struct DECIM(_s) * DECIM();                             \
DECIM() DECIM(_create)(unsigned int _D,                         \
                       TC *_h,                                  \
                       unsigned int _h_len);                    \
/* create decimator from prototype                      */      \
/*  _M      : decimation factor                         */      \
/*  _m      : filter delay (symbols)                    */      \
/*  _As     : stop-band attenuation [dB]                */      \
DECIM() DECIM(_create_prototype)(unsigned int _M,               \
                                 unsigned int _m,               \
                                 float As);                     \
/* create square-root Nyquist decimator                 */      \
/*  _type   : filter type (e.g. LIQUID_RNYQUIST_RRC)    */      \
/*  _k      : samples/symbol (decimation factor)        */      \
/*  _m      : filter delay (symbols)                    */      \
/*  _beta   : rolloff factor (0 < beta <= 1)            */      \
/*  _dt     : fractional sample delay                   */      \
DECIM() DECIM(_create_rnyquist)(int _type,                      \
                                unsigned int _k,                \
                                unsigned int _m,                \
                                float _beta,                    \
                                float _dt);                     \
void DECIM(_destroy)(DECIM() _q);                               \
void DECIM(_print)(DECIM() _q);                                 \
void DECIM(_clear)(DECIM() _q);                                 \
void DECIM(_execute)(DECIM() _q,                                \
                     TI *_x,                                    \
                     TO *_y,                                    \
                     unsigned int _index);

LIQUID_DECIM_DEFINE_API(DECIM_MANGLE_RRRF,
                        float,
                        float,
                        float)

LIQUID_DECIM_DEFINE_API(DECIM_MANGLE_CRCF,
                        liquid_float_complex,
                        float,
                        liquid_float_complex)

LIQUID_DECIM_DEFINE_API(DECIM_MANGLE_CCCF,
                        liquid_float_complex,
                        liquid_float_complex,
                        liquid_float_complex)


// 
// Half-band resampler
//
#define RESAMP2_MANGLE_RRRF(name)   LIQUID_CONCAT(resamp2_rrrf,name)
#define RESAMP2_MANGLE_CRCF(name)   LIQUID_CONCAT(resamp2_crcf,name)
#define RESAMP2_MANGLE_CCCF(name)   LIQUID_CONCAT(resamp2_cccf,name)

#define LIQUID_RESAMP2_DEFINE_API(RESAMP2,TO,TC,TI)             \
typedef struct RESAMP2(_s) * RESAMP2();                         \
RESAMP2() RESAMP2(_create)(unsigned int _m,                     \
                           float _fc,                           \
                           float _As);                          \
RESAMP2() RESAMP2(_recreate)(RESAMP2() _q,                      \
                             unsigned int _m,                   \
                             float _fc,                         \
                             float _As);                        \
void RESAMP2(_destroy)(RESAMP2() _q);                           \
void RESAMP2(_print)(RESAMP2() _q);                             \
void RESAMP2(_clear)(RESAMP2() _q);                             \
void RESAMP2(_filter_execute)(RESAMP2() _q,                     \
                              TI _x,                            \
                              TO * _y0,                         \
                              TO * _y1);                        \
void RESAMP2(_analyzer_execute)(RESAMP2() _q,                   \
                                TI * _x,                        \
                                TO * _y);                       \
void RESAMP2(_synthesizer_execute)(RESAMP2() _q,                \
                                   TI * _x,                     \
                                   TO * _y);                    \
void RESAMP2(_decim_execute)(RESAMP2() _q,                      \
                             TI * _x,                           \
                             TO * _y);                          \
void RESAMP2(_interp_execute)(RESAMP2() _q,                     \
                              TI _x,                            \
                              TO * _y);

LIQUID_RESAMP2_DEFINE_API(RESAMP2_MANGLE_RRRF,
                          float,
                          float,
                          float)

LIQUID_RESAMP2_DEFINE_API(RESAMP2_MANGLE_CRCF,
                          liquid_float_complex,
                          float,
                          liquid_float_complex)

LIQUID_RESAMP2_DEFINE_API(RESAMP2_MANGLE_CCCF,
                          liquid_float_complex,
                          liquid_float_complex,
                          liquid_float_complex)


// 
// Arbitrary resampler
//
#define RESAMP_MANGLE_RRRF(name)    LIQUID_CONCAT(resamp_rrrf,name)
#define RESAMP_MANGLE_CRCF(name)    LIQUID_CONCAT(resamp_crcf,name)
#define RESAMP_MANGLE_CCCF(name)    LIQUID_CONCAT(resamp_cccf,name)

#define LIQUID_RESAMP_DEFINE_API(RESAMP,TO,TC,TI)               \
typedef struct RESAMP(_s) * RESAMP();                           \
RESAMP() RESAMP(_create)(float _r,                              \
                         unsigned int _h_len,                   \
                         float _fc,                             \
                         float _As,                             \
                         unsigned int _npfb);                   \
void RESAMP(_destroy)(RESAMP() _q);                             \
void RESAMP(_print)(RESAMP() _q);                               \
void RESAMP(_reset)(RESAMP() _q);                               \
void RESAMP(_setrate)(RESAMP() _q, float _rate);                \
void RESAMP(_execute)(RESAMP() _q,                              \
                      TI _x,                                    \
                      TO * _y,                                  \
                      unsigned int *_num_written);

LIQUID_RESAMP_DEFINE_API(RESAMP_MANGLE_RRRF,
                         float,
                         float,
                         float)

LIQUID_RESAMP_DEFINE_API(RESAMP_MANGLE_CRCF,
                         liquid_float_complex,
                         float,
                         liquid_float_complex)

LIQUID_RESAMP_DEFINE_API(RESAMP_MANGLE_CCCF,
                         liquid_float_complex,
                         liquid_float_complex,
                         liquid_float_complex)


// 
// Multi-stage arbitrary resampler
//
#define MSRESAMP_MANGLE_RRRF(name)    LIQUID_CONCAT(msresamp_rrrf,name)
#define MSRESAMP_MANGLE_CRCF(name)    LIQUID_CONCAT(msresamp_crcf,name)
#define MSRESAMP_MANGLE_CCCF(name)    LIQUID_CONCAT(msresamp_cccf,name)

#define LIQUID_MSRESAMP_DEFINE_API(MSRESAMP,TO,TC,TI)               \
typedef struct MSRESAMP(_s) * MSRESAMP();                           \
/* create multi-stage arbitrary resampler               */          \
/*  _r      :   resampling rate [output/input]          */          \
/*  _As     :   stop-band attenuation [dB]              */          \
MSRESAMP() MSRESAMP(_create)(float _r,                              \
                             float _As);                            \
void MSRESAMP(_destroy)(MSRESAMP() _q);                             \
void MSRESAMP(_print)(MSRESAMP() _q);                               \
void MSRESAMP(_reset)(MSRESAMP() _q);                               \
void MSRESAMP(_execute)(MSRESAMP() _q,                              \
                        TI * _x,                                    \
                        unsigned int _nx,                           \
                        TO * _y,                                    \
                        unsigned int *_ny);                         \
float MSRESAMP(_get_delay)(MSRESAMP() _q);                          \

LIQUID_MSRESAMP_DEFINE_API(MSRESAMP_MANGLE_RRRF,
                           float,
                           float,
                           float)

LIQUID_MSRESAMP_DEFINE_API(MSRESAMP_MANGLE_CRCF,
                           liquid_float_complex,
                           float,
                           liquid_float_complex)

LIQUID_MSRESAMP_DEFINE_API(MSRESAMP_MANGLE_CCCF,
                           liquid_float_complex,
                           liquid_float_complex,
                           liquid_float_complex)

// 
// Symbol timing recovery (symbol synchronizer)
//
#define SYMSYNC_MANGLE_RRRF(name)   LIQUID_CONCAT(symsync_rrrf,name)
#define SYMSYNC_MANGLE_CRCF(name)   LIQUID_CONCAT(symsync_crcf,name)
//#define SYMSYNC_MANGLE_CCCF(name)   LIQUID_CONCAT(symsync_cccf,name)

#define LIQUID_SYMSYNC_DEFINE_API(SYMSYNC,TO,TC,TI)             \
typedef struct SYMSYNC(_s) * SYMSYNC();                         \
SYMSYNC() SYMSYNC(_create)(unsigned int _k,                     \
                           unsigned int _num_filters,           \
                           TC * _h,                             \
                           unsigned int _h_len);                \
/* create square-root Nyquist symbol synchronizer           */  \
/*  _type        : filter type (e.g. LIQUID_RNYQUIST_RRC)   */  \
/*  _k           : samples/symbol                           */  \
/*  _m           : symbol delay                             */  \
/*  _beta        : rolloff factor (0 < beta <= 1)           */  \
/*  _num_filters : number of filters in the bank            */  \
SYMSYNC() SYMSYNC(_create_rnyquist)(int _type,                  \
                                    unsigned int _k,            \
                                    unsigned int _m,            \
                                    float _beta,                \
                                    unsigned int _num_filters); \
void SYMSYNC(_destroy)(SYMSYNC() _q);                           \
void SYMSYNC(_print)(SYMSYNC() _q);                             \
void SYMSYNC(_execute)(SYMSYNC() _q,                            \
                       TI * _x,                                 \
                       unsigned int _nx,                        \
                       TO * _y,                                 \
                       unsigned int *_ny);                      \
void SYMSYNC(_set_output_rate)(SYMSYNC() _q,                    \
                               unsigned int _k_out);            \
void SYMSYNC(_set_lf_bw)(SYMSYNC() _q, float _bt);              \
/* lock/unlock loop control */                                  \
void SYMSYNC(_lock)(SYMSYNC() _q);                              \
void SYMSYNC(_unlock)(SYMSYNC() _q);                            \
void SYMSYNC(_clear)(SYMSYNC() _q);                             \
float SYMSYNC(_get_tau)(SYMSYNC() _q);                          \
void SYMSYNC(_estimate_timing)(SYMSYNC() _q,                    \
                               TI * _x,                         \
                               unsigned int _n);

LIQUID_SYMSYNC_DEFINE_API(SYMSYNC_MANGLE_RRRF,
                          float,
                          float,
                          float)

LIQUID_SYMSYNC_DEFINE_API(SYMSYNC_MANGLE_CRCF,
                          liquid_float_complex,
                          float,
                          liquid_float_complex)


//
// Finite impulse response Farrow filter
//

#define FIRFARROW_MANGLE_RRRF(name)     LIQUID_CONCAT(firfarrow_rrrf,name)
#define FIRFARROW_MANGLE_CRCF(name)     LIQUID_CONCAT(firfarrow_crcf,name)
//#define FIRFARROW_MANGLE_CCCF(name)     LIQUID_CONCAT(firfarrow_cccf,name)

// Macro:
//   FIRFARROW  : name-mangling macro
//   TO         : output data type
//   TC         : coefficients data type
//   TI         : input data type
#define LIQUID_FIRFARROW_DEFINE_API(FIRFARROW,TO,TC,TI)         \
typedef struct FIRFARROW(_s) * FIRFARROW();                     \
FIRFARROW() FIRFARROW(_create)(unsigned int _h_len,             \
                               unsigned int _p,                 \
                               float _fc,                       \
                               float _As);                      \
void FIRFARROW(_destroy)(FIRFARROW() _f);                       \
void FIRFARROW(_clear)(FIRFARROW() _f);                         \
void FIRFARROW(_print)(FIRFARROW() _f);                         \
void FIRFARROW(_push)(FIRFARROW() _f, TI _x);                   \
void FIRFARROW(_set_delay)(FIRFARROW() _f, float _mu);          \
void FIRFARROW(_execute)(FIRFARROW() _f, TO *_y);               \
unsigned int FIRFARROW(_get_length)(FIRFARROW() _f);            \
void FIRFARROW(_get_coefficients)(FIRFARROW() _f, float * _h);  \
void FIRFARROW(_freqresponse)(FIRFARROW() _f,                   \
                            float _fc,                          \
                            liquid_float_complex * _H);         \
float FIRFARROW(_groupdelay)(FIRFARROW() _f, float _fc);

LIQUID_FIRFARROW_DEFINE_API(FIRFARROW_MANGLE_RRRF,
                            float,
                            float,
                            float)

LIQUID_FIRFARROW_DEFINE_API(FIRFARROW_MANGLE_CRCF,
                            liquid_float_complex,
                            float,
                            liquid_float_complex)



//
// MODULE : framing
//

// framesyncprops : generic frame synchronizer properties structure

typedef struct {
    float agc_bw0, agc_bw1;     // automatic gain control bandwidth
    float agc_gmin, agc_gmax;   // automatic gain control gain limits
    float sym_bw0, sym_bw1;     // symbol synchronizer bandwidth
    float pll_bw0, pll_bw1;     // phase-locked loop bandwidth
    unsigned int k;             // decimation rate
    unsigned int npfb;          // number of filters in symbol sync.
    unsigned int m;             // filter length
    float beta;                 // excess bandwidth
    int squelch_enabled;        // enable/disable squelch
    int autosquelch_enabled;    // enable/disable automatic squelch
    float squelch_threshold;    // squelch enable/disable threshold
    unsigned int eq_len;        // number of equalizer taps, eq_len >= 0
    float eqrls_lambda;         // RLS equalizer forgetting factor, 0.999 typical
} framesyncprops_s;

extern framesyncprops_s framesyncprops_default;
void framesyncprops_init_default(framesyncprops_s * _props);


// framesyncstats : generic frame synchronizer statistic structure

typedef struct {
    // signal quality
    float evm;      // error vector magnitude [dB]
    float rssi;     // received signal strength indicator [dB]
    float cfo;      // carrier frequency offset (f/Fs)

    // demodulated frame symbols
    liquid_float_complex * framesyms;   // pointer to array [size: framesyms x 1]
    unsigned int num_framesyms;         // length of framesyms

    // modulation/coding scheme etc.
    unsigned int mod_scheme;    // modulation scheme
    unsigned int mod_bps;       // modulation depth (bits/symbol)
    unsigned int check;         // data validity check (crc, checksum)
    unsigned int fec0;          // forward error-correction (inner)
    unsigned int fec1;          // forward error-correction (outer)
} framesyncstats_s;

// external framesyncstats default object
extern framesyncstats_s framesyncstats_default;

// initialize framesyncstats object on default
void framesyncstats_init_default(framesyncstats_s * _stats);

// print framesyncstats object
void framesyncstats_print(framesyncstats_s * _stats);

// Generic frame synchronizer callback function type
//  _header         :   header data [size: 8 bytes]
//  _header_valid   :   is header valid? (0:no, 1:yes)
//  _payload        :   payload data [size: _payload_len]
//  _payload_len    :   length of payload (bytes)
//  _payload_valid  :   is payload valid? (0:no, 1:yes)
//  _stats          :   frame statistics object
//  _userdata       :   pointer to userdata
typedef int (*framesync_callback)(unsigned char *  _header,
                                  int              _header_valid,
                                  unsigned char *  _payload,
                                  unsigned int     _payload_len,
                                  int              _payload_valid,
                                  framesyncstats_s _stats,
                                  void *           _userdata);

// framesync csma callback functions invoked when signal levels is high or low
//  _userdata       :   user-defined data pointer
typedef void (*framesync_csma_callback)(void * _userdata);


//
// Basic frame generator (64 bytes data payload)
//

// frame length in samples
#define FRAME64_LEN (1340)

typedef struct framegen64_s * framegen64;

// create frame generator
framegen64 framegen64_create();

// destroy frame generator
void framegen64_destroy(framegen64 _q);

// print frame generator internal properties
void framegen64_print(framegen64 _q);

// generate frame
//  _q          :   frame generator object
//  _header     :   8-byte header data
//  _payload    :   64-byte payload data
//  _frame      :   output frame samples [size: FRAME64_LEN x 1]
void framegen64_execute(framegen64             _q,
                        unsigned char *        _header,
                        unsigned char *        _payload,
                        liquid_float_complex * _frame);

<<<<<<< HEAD
// Basic frame synchronizer (64 bytes data payload) callback
//  _header         :   header data [size: 8 bytes]
//  _header_valid   :   is header valid? (0:no, 1:yes)
//  _payload        :   payload data [size: 64 x 1]
//  _payload_valid  :   is payload valid? (0:no, 1:yes)
//  _stats          :   frame statistics object
//  _userdata       :   pointer to userdata
typedef int (*framesync64_callback)(unsigned char *  _header,
                                    int              _header_valid,
                                    unsigned char *  _payload,
                                    int              _payload_valid,
                                    framesyncstats_s _stats,
                                    void *           _userdata);
=======
>>>>>>> 9e5774f9
typedef struct framesync64_s * framesync64;

// create framesync64 object
//  _callback   :   callback function
//  _userdata   :   user data pointer passed to callback function
framesync64 framesync64_create(framesync_callback _callback,
                               void *             _userdata);

// destroy frame synchronizer
void framesync64_destroy(framesync64 _q);

// print frame synchronizer internal properties
void framesync64_print(framesync64 _q);

// reset frame synchronizer internal state
void framesync64_reset(framesync64 _q);

// push samples through frame synchronizer
//  _q      :   frame synchronizer object
//  _x      :   input samples [size: _n x 1]
//  _n      :   number of input samples
void framesync64_execute(framesync64            _q,
                         liquid_float_complex * _x,
                         unsigned int           _n);

// enable/disable debugging
void framesync64_debug_enable(framesync64 _q);
void framesync64_debug_disable(framesync64 _q);
void framesync64_debug_print(framesync64 _q, const char * _filename);

#if 0
// advanced modes
void framesync64_set_csma_callbacks(framesync64             _q,
                                    framesync_csma_callback _csma_lock,
                                    framesync_csma_callback _csma_unlock,
                                    void *                  _csma_userdata);
#endif

//
// Flexible frame : adjustable payload, mod scheme, etc., but bring
//                  your own error correction, redundancy check
//

// frame generator
typedef struct {
    unsigned int rampup_len;    // number of ramp/up symbols
    unsigned int phasing_len;   // number of phasing symbols
    unsigned int payload_len;   // uncoded payload length (bytes)
    unsigned int check;         // data validity check
    unsigned int fec0;          // forward error-correction scheme (inner)
    unsigned int fec1;          // forward error-correction scheme (outer)
    unsigned int mod_scheme;    // modulation scheme
    unsigned int rampdn_len;    // number of ramp\down symbols
} flexframegenprops_s;
void flexframegenprops_init_default(flexframegenprops_s * _props);
typedef struct flexframegen_s * flexframegen;
flexframegen flexframegen_create(flexframegenprops_s * _props);
void flexframegen_destroy(flexframegen _fg);
void flexframegen_getprops(flexframegen _fg, flexframegenprops_s * _props);
void flexframegen_setprops(flexframegen _fg, flexframegenprops_s * _props);
void flexframegen_print(flexframegen _fg);
unsigned int flexframegen_getframelen(flexframegen _fg);
void flexframegen_execute(flexframegen _fg,
                          unsigned char * _header,
                          unsigned char * _payload,
                          liquid_float_complex * _y);
void flexframegen_flush(flexframegen _fg,
                        unsigned int _n,
                        liquid_float_complex * _y);

// frame synchronizer

<<<<<<< HEAD
// callback
//  _header         :   header data [size: 8 bytes]
//  _header_valid   :   is header valid? (0:no, 1:yes)
//  _payload        :   payload data [size: _payload_len]
//  _payload_len    :   length of payload (bytes)
//  _payload_valid  :   is payload valid? (0:no, 1:yes)
//  _stats          :   frame statistics object
//  _userdata       :   pointer to userdata
typedef int (*flexframesync_callback)(unsigned char *  _header,
                                      int              _header_valid,
                                      unsigned char *  _payload,
                                      unsigned int     _payload_len,
                                      int              _payload_valid,
                                      framesyncstats_s _stats,
                                      void *           _userdata);
=======
>>>>>>> 9e5774f9
typedef struct flexframesync_s * flexframesync;

// create flexframesync object
//  _props      :   properties structure (default if NULL)
//  _callback   :   callback function
//  _userdata   :   user data pointer passed to callback function
flexframesync flexframesync_create(framesyncprops_s * _props,
                                   framesync_callback _callback,
                                   void *             _userdata);
void flexframesync_destroy(flexframesync _fs);
void flexframesync_getprops(flexframesync _fs, framesyncprops_s * _props);
void flexframesync_setprops(flexframesync _fs, framesyncprops_s * _props);
void flexframesync_print(flexframesync _fs);
void flexframesync_reset(flexframesync _fs);
void flexframesync_execute(flexframesync _fs,
                           liquid_float_complex * _x,
                           unsigned int _n);

// advanced modes
void flexframesync_set_csma_callbacks(flexframesync _fs,
                                      framesync_csma_callback _csma_lock,
                                      framesync_csma_callback _csma_unlock,
                                      void * _csma_userdata);

//
// bpacket : binary packet suitable for data streaming
//

// 
// bpacket generator/encoder
//
typedef struct bpacketgen_s * bpacketgen;

// create bpacketgen object
//  _m              :   p/n sequence length (ignored)
//  _dec_msg_len    :   decoded message length (original uncoded data)
//  _crc            :   data validity check (e.g. cyclic redundancy check)
//  _fec0           :   inner forward error-correction code scheme
//  _fec1           :   outer forward error-correction code scheme
bpacketgen bpacketgen_create(unsigned int _m,
                             unsigned int _dec_msg_len,
                             int _crc,
                             int _fec0,
                             int _fec1);

// re-create bpacketgen object from old object
//  _q              :   old bpacketgen object
//  _m              :   p/n sequence length (ignored)
//  _dec_msg_len    :   decoded message length (original uncoded data)
//  _crc            :   data validity check (e.g. cyclic redundancy check)
//  _fec0           :   inner forward error-correction code scheme
//  _fec1           :   outer forward error-correction code scheme
bpacketgen bpacketgen_recreate(bpacketgen _q,
                               unsigned int _m,
                               unsigned int _dec_msg_len,
                               int _crc,
                               int _fec0,
                               int _fec1);

// destroy bpacketgen object, freeing all internally-allocated memory
void bpacketgen_destroy(bpacketgen _q);

// print bpacketgen internals
void bpacketgen_print(bpacketgen _q);

// return length of full packet
unsigned int bpacketgen_get_packet_len(bpacketgen _q);

// encode packet
void bpacketgen_encode(bpacketgen _q,
                       unsigned char * _msg_dec,
                       unsigned char * _packet);

// 
// bpacket synchronizer/decoder
//
typedef struct bpacketsync_s * bpacketsync;
typedef int (*bpacketsync_callback)(unsigned char *  _payload,
                                    int              _payload_valid,
                                    unsigned int     _payload_len,
                                    framesyncstats_s _stats,
                                    void *           _userdata);
bpacketsync bpacketsync_create(unsigned int _m,
                               bpacketsync_callback _callback,
                               void * _userdata);
void bpacketsync_destroy(bpacketsync _q);
void bpacketsync_print(bpacketsync _q);
void bpacketsync_reset(bpacketsync _q);

// run synchronizer on array of input bytes
//  _q      :   bpacketsync object
//  _bytes  :   input data array [size: _n x 1]
//  _n      :   input array size
void bpacketsync_execute(bpacketsync _q,
                         unsigned char * _bytes,
                         unsigned int _n);

// run synchronizer on input byte
//  _q      :   bpacketsync object
//  _byte   :   input byte
void bpacketsync_execute_byte(bpacketsync _q,
                              unsigned char _byte);

// run synchronizer on input symbol
//  _q      :   bpacketsync object
//  _sym    :   input symbol with _bps significant bits
//  _bps    :   number of bits in input symbol
void bpacketsync_execute_sym(bpacketsync _q,
                             unsigned char _sym,
                             unsigned int _bps);

// execute one bit at a time
void bpacketsync_execute_bit(bpacketsync _q,
                             unsigned char _bit);

//
// GMSK frame generator
//

typedef struct gmskframegen_s * gmskframegen;

// create GMSK frame generator
//  _k          :   samples/symbol
//  _m          :   filter delay (symbols)
//  _BT         :   bandwidth-time factor
//  _callback   :   callback function
//  _userdata   :   user data pointer passed to callback function
gmskframegen gmskframegen_create(unsigned int _k,
                                 unsigned int _m,
                                 float        _BT);
void gmskframegen_destroy(gmskframegen _fg);
void gmskframegen_print(gmskframegen _fg);
void gmskframegen_reset(gmskframegen _fg);
void gmskframegen_assemble(gmskframegen    _fg,
                           unsigned char * _header,
                           unsigned char * _payload,
                           unsigned int    _payload_len,
                           crc_scheme      _check,
                           fec_scheme      _fec0,
                           fec_scheme      _fec1);
unsigned int gmskframegen_get_frame_len(gmskframegen _fg);
int gmskframegen_write_samples(gmskframegen _fg,
                               liquid_float_complex * _y);


//
// GMSK frame synchronizer
//

typedef struct gmskframesync_s * gmskframesync;

// create GMSK frame synchronizer
//  _k          :   samples/symbol
//  _m          :   filter delay (symbols)
//  _BT         :   bandwidth-time factor
//  _callback   :   callback function
//  _userdata   :   user data pointer passed to callback function
gmskframesync gmskframesync_create(unsigned int       _k,
                                   unsigned int       _m,
                                   float              _BT,
                                   framesync_callback _callback,
                                   void *             _userdata);
void gmskframesync_destroy(gmskframesync _q);
void gmskframesync_print(gmskframesync _q);
void gmskframesync_reset(gmskframesync _q);
void gmskframesync_execute(gmskframesync _q,
                           liquid_float_complex * _x,
                           unsigned int _n);

// debugging
void gmskframesync_debug_enable(gmskframesync _q);
void gmskframesync_debug_disable(gmskframesync _q);
void gmskframesync_debug_print(gmskframesync _q, const char * _filename);


// 
// OFDM flexframe generator
//

// ofdm frame generator properties
typedef struct {
    unsigned int check;         // data validity check
    unsigned int fec0;          // forward error-correction scheme (inner)
    unsigned int fec1;          // forward error-correction scheme (outer)
    unsigned int mod_scheme;    // modulation scheme
    //unsigned int block_size;  // framing block size
} ofdmflexframegenprops_s;
void ofdmflexframegenprops_init_default(ofdmflexframegenprops_s * _props);

typedef struct ofdmflexframegen_s * ofdmflexframegen;

// create OFDM flexible framing generator object
//  _M          :   number of subcarriers, >10 typical
//  _cp_len     :   cyclic prefix length
//  _taper_len  :   taper length (OFDM symbol overlap)
//  _p          :   subcarrier allocation (null, pilot, data), [size: _M x 1]
//  _fgprops    :   frame properties (modulation scheme, etc.)
ofdmflexframegen ofdmflexframegen_create(unsigned int              _M,
                                         unsigned int              _cp_len,
                                         unsigned int              _taper_len,
                                         unsigned char *           _p,
                                         ofdmflexframegenprops_s * _fgprops);

// destroy ofdmflexframegen object
void ofdmflexframegen_destroy(ofdmflexframegen _q);

// print parameters, properties, etc.
void ofdmflexframegen_print(ofdmflexframegen _q);

// reset ofdmflexframegen object internals
void ofdmflexframegen_reset(ofdmflexframegen _q);

// is frame assembled?
int ofdmflexframegen_is_assembled(ofdmflexframegen _q);

// get properties
void ofdmflexframegen_getprops(ofdmflexframegen _q,
                               ofdmflexframegenprops_s * _props);

// set properties
void ofdmflexframegen_setprops(ofdmflexframegen _q,
                               ofdmflexframegenprops_s * _props);

// get length of frame (symbols)
//  _q              :   OFDM frame generator object
unsigned int ofdmflexframegen_getframelen(ofdmflexframegen _q);

// assemble a frame from an array of data
//  _q              :   OFDM frame generator object
//  _header         :   frame header [8 bytes]
//  _payload        :   payload data
void ofdmflexframegen_assemble(ofdmflexframegen _q,
                               unsigned char * _header,
                               unsigned char * _payload,
                               unsigned int    _payload_len);

// write symbols of assembled frame
//  _q              :   OFDM frame generator object
//  _buffer         :   output buffer [size: M+cp_len x 1]
int ofdmflexframegen_writesymbol(ofdmflexframegen _q,
                                 liquid_float_complex * _buffer);

// 
// OFDM flex frame synchronizer
//

typedef struct ofdmflexframesync_s * ofdmflexframesync;

// create OFDM flexible framing synchronizer object
//  _M          :   number of subcarriers
//  _cp_len     :   cyclic prefix length
//  _taper_len  :   taper length (OFDM symbol overlap)
//  _p          :   subcarrier allocation (null, pilot, data), [size: _M x 1]
//  _callback   :   user-defined callback function
//  _userdata   :   user-defined data pointer
ofdmflexframesync ofdmflexframesync_create(unsigned int       _M,
                                           unsigned int       _cp_len,
                                           unsigned int       _taper_len,
                                           unsigned char *    _p,
                                           framesync_callback _callback,
                                           void *             _userdata);

void ofdmflexframesync_destroy(ofdmflexframesync _q);
void ofdmflexframesync_print(ofdmflexframesync _q);
void ofdmflexframesync_reset(ofdmflexframesync _q);
void ofdmflexframesync_execute(ofdmflexframesync _q,
                               liquid_float_complex * _x,
                               unsigned int _n);

// query the received signal strength indication
float ofdmflexframesync_get_rssi(ofdmflexframesync _q);

// query the received carrier offset estimate
float ofdmflexframesync_get_cfo(ofdmflexframesync _q);




//
// Binary P/N synchronizer
//
#define BSYNC_MANGLE_RRRF(name)     LIQUID_CONCAT(bsync_rrrf,name)
#define BSYNC_MANGLE_CRCF(name)     LIQUID_CONCAT(bsync_crcf,name)
#define BSYNC_MANGLE_CCCF(name)     LIQUID_CONCAT(bsync_cccf,name)

// Macro:
//   BSYNC  : name-mangling macro
//   TO     : output data type
//   TC     : coefficients data type
//   TI     : input data type
#define LIQUID_BSYNC_DEFINE_API(BSYNC,TO,TC,TI)                 \
typedef struct BSYNC(_s) * BSYNC();                             \
                                                                \
BSYNC() BSYNC(_create)(unsigned int _n, TC * _v);               \
                                                                \
/* create binary synchronizer from m-sequence               */  \
/*  _g      :   m-sequence generator polynomial             */  \
/*  _k      :   samples/symbol (over-sampling factor)       */  \
BSYNC() BSYNC(_create_msequence)(unsigned int _g,               \
                                 unsigned int _k);              \
void BSYNC(_destroy)(BSYNC() _fs);                              \
void BSYNC(_print)(BSYNC() _fs);                                \
void BSYNC(_correlate)(BSYNC() _fs, TI _sym, TO * _y);

LIQUID_BSYNC_DEFINE_API(BSYNC_MANGLE_RRRF,
                        float,
                        float,
                        float)

LIQUID_BSYNC_DEFINE_API(BSYNC_MANGLE_CRCF,
                        liquid_float_complex,
                        float,
                        liquid_float_complex)

LIQUID_BSYNC_DEFINE_API(BSYNC_MANGLE_CCCF,
                        liquid_float_complex,
                        liquid_float_complex,
                        liquid_float_complex)


//
// Pre-demodulation synchronizers (binary and otherwise)
//
#define  PRESYNC_MANGLE_CCCF(name)  LIQUID_CONCAT( presync_cccf,name)
#define BPRESYNC_MANGLE_CCCF(name)  LIQUID_CONCAT(bpresync_cccf,name)

// Macro:
//   PRESYNC   : name-mangling macro
//   TO         : output data type
//   TC         : coefficients data type
//   TI         : input data type
#define LIQUID_PRESYNC_DEFINE_API(PRESYNC,TO,TC,TI)             \
typedef struct PRESYNC(_s) * PRESYNC();                         \
                                                                \
/* create pre-demod synchronizer                            */  \
/*  _v          :   baseband sequence                       */  \
/*  _n          :   baseband sequence length                */  \
/*  _dphi_max   :   maximum absolute frequency deviation    */  \
/*  _m          :   number of correlators                   */  \
PRESYNC() PRESYNC(_create)(TC *         _v,                     \
                           unsigned int _n,                     \
                           float        _dphi_max,              \
                           unsigned int _m);                    \
                                                                \
/* destroy pre-demod synchronizer                           */  \
void PRESYNC(_destroy)(PRESYNC() _q);                           \
                                                                \
/* print pre-demod synchronizer internal state              */  \
void PRESYNC(_print)(PRESYNC() _q);                             \
                                                                \
/* reset pre-demod synchronizer internal state              */  \
void PRESYNC(_reset)(PRESYNC() _q);                             \
                                                                \
/* push input sample into pre-demod synchronizer            */  \
/*  _q          :   pre-demod synchronizer object           */  \
/*  _x          :   input sample                            */  \
void PRESYNC(_push)(PRESYNC() _q,                               \
                    TI        _x);                              \
                                                                \
/* correlate input sequence                                 */  \
/*  _q          :   pre-demod synchronizer object           */  \
/*  _rxy        :   output cross correlation                */  \
/*  _dphi_hat   :   output frequency offset estiamte        */  \
void PRESYNC(_correlate)(PRESYNC() _q,                          \
                         TO *      _rxy,                        \
                         float *   _dphi_hat);                  \

// non-binary pre-demodulation synchronizer
LIQUID_PRESYNC_DEFINE_API(PRESYNC_MANGLE_CCCF,
                          liquid_float_complex,
                          liquid_float_complex,
                          liquid_float_complex)

// binary pre-demodulation synchronizer
LIQUID_PRESYNC_DEFINE_API(BPRESYNC_MANGLE_CCCF,
                          liquid_float_complex,
                          liquid_float_complex,
                          liquid_float_complex)

//
// Pre-demodulation detector
//

typedef struct detector_cccf_s * detector_cccf;

// create pre-demod detector
//  _s          :   sequence
//  _n          :   sequence length
//  _threshold  :   detection threshold (default: 0.7)
//  _dphi_max   :   maximum carrier offset
detector_cccf detector_cccf_create(liquid_float_complex * _s,
                                   unsigned int           _n,
                                   float                  _threshold,
                                   float                  _dphi_max);

// destroy pre-demo detector object
void detector_cccf_destroy(detector_cccf _q);

// print pre-demod detector internal state
void detector_cccf_print(detector_cccf _q);

// reset pre-demod detector internal state
void detector_cccf_reset(detector_cccf _q);

// Run sample through pre-demod detector's correlator.
// Returns '1' if signal was detected, '0' otherwise
//  _q          :   pre-demod detector
//  _x          :   input sample
//  _tau_hat    :   fractional sample offset estimate (set when detected)
//  _dphi_hat   :   carrier frequency offset estimate (set when detected)
//  _gamma_hat  :   channel gain estimate (set when detected)
int detector_cccf_correlate(detector_cccf        _q,
                            liquid_float_complex _x,
                            float *              _tau_hat,
                            float *              _dphi_hat,
                            float *              _gamma_hat);


//
// MODULE : math
//

// 
// basic trigonometric functions
//
float liquid_sinf(float _x);
float liquid_cosf(float _x);
float liquid_tanf(float _x);
void  liquid_sincosf(float _x,
                     float * _sinf,
                     float * _cosf);
float liquid_expf(float _x);
float liquid_logf(float _x);

// 
// complex math operations
//

// complex square root
liquid_float_complex liquid_csqrtf(liquid_float_complex _z);

// complex exponent, logarithm
liquid_float_complex liquid_cexpf(liquid_float_complex _z);
liquid_float_complex liquid_clogf(liquid_float_complex _z);

// complex arcsin, arccos, arctan
liquid_float_complex liquid_casinf(liquid_float_complex _z);
liquid_float_complex liquid_cacosf(liquid_float_complex _z);
liquid_float_complex liquid_catanf(liquid_float_complex _z);

// faster approximation to arg{*}
float liquid_cargf_approx(liquid_float_complex _z);


// ln( Gamma(z) )
float liquid_lngammaf(float _z);

// Gamma(z)
float liquid_gammaf(float _z);

// ln( gamma(z,alpha) ) : lower incomplete gamma function
float liquid_lnlowergammaf(float _z, float _alpha);

// ln( Gamma(z,alpha) ) : upper incomplete gamma function
float liquid_lnuppergammaf(float _z, float _alpha);

// gamma(z,alpha) : lower incomplete gamma function
float liquid_lowergammaf(float _z, float _alpha);

// Gamma(z,alpha) : upper incomplete gamma function
float liquid_uppergammaf(float _z, float _alpha);

// n!
float liquid_factorialf(unsigned int _n);



// ln(I_v(z)) : log Modified Bessel function of the first kind
float liquid_lnbesselif(float _nu, float _z);

// I_v(z) : Modified Bessel function of the first kind
float liquid_besselif(float _nu, float _z);

// I_0(z) : Modified Bessel function of the first kind (order zero)
float liquid_besseli0f(float _z);

// J_v(z) : Bessel function of the first kind
float liquid_besseljf(float _nu, float _z);

// J_0(z) : Bessel function of the first kind (order zero)
float liquid_besselj0f(float _z);


// Q function
float liquid_Qf(float _z);

// Marcum Q-function
float liquid_MarcumQf(int _M,
                      float _alpha,
                      float _beta);

// Marcum Q-function (M=1)
float liquid_MarcumQ1f(float _alpha,
                       float _beta);

// sin(pi x) / (pi x)
float sincf(float _x);

// next power of 2 : y = ceil(log2(_x))
unsigned int liquid_nextpow2(unsigned int _x);

// (n choose k) = n! / ( k! (n-k)! )
float liquid_nchoosek(unsigned int _n, unsigned int _k);

// 
// Windowing functions
//

// Kaiser-Bessel derived window (single sample)
//  _n      :   index (0 <= _n < _N)
//  _N      :   length of filter (must be even)
//  _beta   :   Kaiser window parameter (_beta > 0)
float liquid_kbd(unsigned int _n, unsigned int _N, float _beta);

// Kaiser-Bessel derived window (full window)
//  _n      :   length of filter (must be even)
//  _beta   :   Kaiser window parameter (_beta > 0)
//  _w      :   resulting window
void liquid_kbd_window(unsigned int _n, float _beta, float * _w);

// Kaiser window
//  _n      :   window index
//  _N      :   full window length
//  _beta   :   Kaiser-Bessel window shape parameter
//  _dt     :   fractional sample offset
float kaiser(unsigned int _n,
             unsigned int _N,
             float _beta,
             float _dt);

// Hamming window
//  _n      :   window index
//  _N      :   full window length
float hamming(unsigned int _n, unsigned int _N);

// Hann window
//  _n      :   window index
//  _N      :   full window length
float hann(unsigned int _n, unsigned int _N);

// Blackman-harris window
//  _n      :   window index
//  _N      :   full window length
float blackmanharris(unsigned int _n, unsigned int _N);


// polynomials


#define POLY_MANGLE_DOUBLE(name)    LIQUID_CONCAT(poly,   name)
#define POLY_MANGLE_FLOAT(name)     LIQUID_CONCAT(polyf,  name)

#define POLY_MANGLE_CDOUBLE(name)   LIQUID_CONCAT(polyc,  name)
#define POLY_MANGLE_CFLOAT(name)    LIQUID_CONCAT(polycf, name)

// large macro
//   POLY   : name-mangling macro
//   T      : data type
//   TC     : data type (complex)
#define LIQUID_POLY_DEFINE_API(POLY,T,TC)                       \
/* evaluate polynomial _p (order _k-1) at value _x  */          \
T POLY(_val)(T * _p, unsigned int _k, T _x);                    \
                                                                \
/* least-squares polynomial fit (order _k-1) */                 \
void POLY(_fit)(T * _x,                                         \
                T * _y,                                         \
                unsigned int _n,                                \
                T * _p,                                         \
                unsigned int _k);                               \
                                                                \
/* Lagrange polynomial exact fit (order _n-1) */                \
void POLY(_fit_lagrange)(T * _x,                                \
                         T * _y,                                \
                         unsigned int _n,                       \
                         T * _p);                               \
                                                                \
/* Lagrange polynomial interpolation */                         \
T POLY(_interp_lagrange)(T * _x,                                \
                         T * _y,                                \
                         unsigned int _n,                       \
                         T   _x0);                              \
                                                                \
/* Lagrange polynomial fit (barycentric form) */                \
void POLY(_fit_lagrange_barycentric)(T * _x,                    \
                                     unsigned int _n,           \
                                     T * _w);                   \
                                                                \
/* Lagrange polynomial interpolation (barycentric form) */      \
T POLY(_val_lagrange_barycentric)(T * _x,                       \
                                  T * _y,                       \
                                  T * _w,                       \
                                  T   _x0,                      \
                                  unsigned int _n);             \
                                                                \
/* expands the polynomial:                                      \
 *  P_n(x) = (1+x)^n                                            \
 * as                                                           \
 *  P_n(x) = p[0] + p[1]*x + p[2]*x^2 + ... + p[n]x^n           \
 * NOTE: _p has order n=m+k (array is length n+1)               \
 */                                                             \
void POLY(_expandbinomial)(unsigned int _n,                     \
                           T * _p);                             \
                                                                \
/* expands the polynomial:                                      \
 *  P_n(x) = (1+x)^m * (1-x)^k                                  \
 * as                                                           \
 *  P_n(x) = p[0] + p[1]*x + p[2]*x^2 + ... + p[n]x^n           \
 * NOTE: _p has order n=m+k (array is length n+1)               \
 */                                                             \
void POLY(_expandbinomial_pm)(unsigned int _m,                  \
                              unsigned int _k,                  \
                              T * _p);                          \
                                                                \
/* expands the polynomial:                                      \
 *  P_n(x) = (x-r[0]) * (x-r[1]) * ... * (x-r[n-1])             \
 * as                                                           \
 *  P_n(x) = c[0] + c[1]*x + ... + c[n]*x^n                     \
 * where r[0],r[1],...,r[n-1] are the roots of P_n(x)           \
 * NOTE: _c has order _n (array is length _n+1)                 \
 */                                                             \
void POLY(_expandroots)(T * _a,                                 \
                        unsigned int _n,                        \
                        T * _c);                                \
                                                                \
/* expands the polynomial:                                      \
 *  P_n(x) =                                                    \
 *    (x*b[0]-a[0]) * (x*b[1]-a[1]) * ... * (x*b[n-1]-a[n-1])   \
 * as                                                           \
 *  P_n(x) = c[0] + c[1]*x + ... + c[n]*x^n                     \
 * NOTE: _c has order _n (array is length _n+1)                 \
 */                                                             \
void POLY(_expandroots2)(T * _a,                                \
                         T * _b,                                \
                         unsigned int _n,                       \
                         T * _c);                               \
                                                                \
/* find roots of the polynomial (complex) */                    \
void POLY(_findroots)(T * _c,                                   \
                      unsigned int _n,                          \
                      TC * _roots);                             \
                                                                \
/* expands the multiplication of two polynomials */             \
void POLY(_mul)(T * _a,                                         \
                unsigned int _order_a,                          \
                T * _b,                                         \
                unsigned int _order_b,                          \
                T * _c);

LIQUID_POLY_DEFINE_API(POLY_MANGLE_DOUBLE,
                       double,
                       liquid_double_complex)

LIQUID_POLY_DEFINE_API(POLY_MANGLE_FLOAT,
                       float,
                       liquid_float_complex)

LIQUID_POLY_DEFINE_API(POLY_MANGLE_CDOUBLE,
                       liquid_double_complex,
                       liquid_double_complex)

LIQUID_POLY_DEFINE_API(POLY_MANGLE_CFLOAT,
                       liquid_float_complex,
                       liquid_float_complex)

#if 0
// expands the polynomial: (1+x)^n
void poly_binomial_expand(unsigned int _n, int * _c);

// expands the polynomial: (1+x)^k * (1-x)^(n-k)
void poly_binomial_expand_pm(unsigned int _n,
                             unsigned int _k,
                             int * _c);
#endif

// 
// modular arithmetic, etc.
//

// maximum number of factors
#define LIQUID_MAX_FACTORS (40)

// is number prime?
int liquid_is_prime(unsigned int _n);

// compute number's prime factors
//  _n          :   number to factor
//  _factors    :   pre-allocated array of factors [size: LIQUID_MAX_FACTORS x 1]
//  _num_factors:   number of factors found, sorted ascending
void liquid_factor(unsigned int   _n,
                   unsigned int * _factors,
                   unsigned int * _num_factors);

// compute number's unique prime factors
//  _n          :   number to factor
//  _factors    :   pre-allocated array of factors [size: LIQUID_MAX_FACTORS x 1]
//  _num_factors:   number of unique factors found, sorted ascending
void liquid_unique_factor(unsigned int   _n,
                          unsigned int * _factors,
                          unsigned int * _num_factors);

// compute c = base^exp (mod n)
unsigned int liquid_modpow(unsigned int _base,
                           unsigned int _exp,
                           unsigned int _n);

// find smallest primitive root of _n
unsigned int liquid_primitive_root(unsigned int _n);

// find smallest primitive root of _n, assuming _n is prime
unsigned int liquid_primitive_root_prime(unsigned int _n);

// Euler's totient function
unsigned int liquid_totient(unsigned int _n);


//
// MODULE : matrix
//

#define MATRIX_MANGLE_DOUBLE(name)  LIQUID_CONCAT(matrix,   name)
#define MATRIX_MANGLE_FLOAT(name)   LIQUID_CONCAT(matrixf,  name)

#define MATRIX_MANGLE_CDOUBLE(name) LIQUID_CONCAT(matrixc,  name)
#define MATRIX_MANGLE_CFLOAT(name)  LIQUID_CONCAT(matrixcf, name)

// large macro
//   MATRIX : name-mangling macro
//   T      : data type
#define LIQUID_MATRIX_DEFINE_API(MATRIX,T)                      \
void MATRIX(_print)(T * _x,                                     \
                    unsigned int _rx,                           \
                    unsigned int _cx);                          \
void MATRIX(_add)(T * _x,                                       \
                  T * _y,                                       \
                  T * _z,                                       \
                  unsigned int _r,                              \
                  unsigned int _c);                             \
void MATRIX(_sub)(T * _x,                                       \
                  T * _y,                                       \
                  T * _z,                                       \
                  unsigned int _r,                              \
                  unsigned int _c);                             \
void MATRIX(_pmul)(T * _x,                                      \
                   T * _y,                                      \
                   T * _z,                                      \
                   unsigned int _r,                             \
                   unsigned int _c);                            \
void MATRIX(_pdiv)(T * _x,                                      \
                   T * _y,                                      \
                   T * _z,                                      \
                   unsigned int _r,                             \
                   unsigned int _c);                            \
void MATRIX(_mul)(T * _x, unsigned int _rx, unsigned int _cx,   \
                  T * _y, unsigned int _ry, unsigned int _cy,   \
                  T * _z, unsigned int _rz, unsigned int _cz);  \
void MATRIX(_div)(T * _x, T * _y, T * _z, unsigned int _n);     \
T    MATRIX(_det)(T * _x, unsigned int _r, unsigned int _c);    \
void MATRIX(_trans)(T * _x, unsigned int _rx, unsigned int _cx);\
void MATRIX(_hermitian)(T * _x,                                 \
                        unsigned int _rx,                       \
                        unsigned int _cx);                      \
                                                                \
/* compute x*x' on [m x n] matrix, result: [m x m]          */  \
void MATRIX(_mul_transpose)(T * _x,                             \
                            unsigned int _m,                    \
                            unsigned int _n,                    \
                            T * _xxT);                          \
/* compute x'*x on [m x n] matrix, result: [n x n]          */  \
void MATRIX(_transpose_mul)(T * _x,                             \
                            unsigned int _m,                    \
                            unsigned int _n,                    \
                            T * _xTx);                          \
/* compute x*x.' on [m x n] matrix, result: [m x m]          */ \
void MATRIX(_mul_hermitian)(T * _x,                             \
                            unsigned int _m,                    \
                            unsigned int _n,                    \
                            T * _xxH);                          \
/* compute x.'*x on [m x n] matrix, result: [n x n]          */ \
void MATRIX(_hermitian_mul)(T * _x,                             \
                            unsigned int _m,                    \
                            unsigned int _n,                    \
                            T * _xHx);                          \
                                                                \
void MATRIX(_aug)(T * _x, unsigned int _rx, unsigned int _cx,   \
                  T * _y, unsigned int _ry, unsigned int _cy,   \
                  T * _z, unsigned int _rz, unsigned int _cz);  \
void MATRIX(_inv)(T * _x,                                       \
                  unsigned int _rx,                             \
                  unsigned int _cx);                            \
void MATRIX(_eye)(T * _x,                                       \
                  unsigned int _n);                             \
void MATRIX(_ones)(T * _x,                                      \
                   unsigned int _r,                             \
                   unsigned int _c);                            \
void MATRIX(_zeros)(T * _x,                                     \
                    unsigned int _r,                            \
                    unsigned int _c);                           \
void MATRIX(_gjelim)(T * _x,                                    \
                     unsigned int _rx,                          \
                     unsigned int _cx);                         \
void MATRIX(_pivot)(T * _x,                                     \
               unsigned int _rx,                                \
               unsigned int _cx,                                \
               unsigned int _r,                                 \
               unsigned int _c);                                \
void MATRIX(_swaprows)(T * _x,                                  \
                  unsigned int _rx,                             \
                  unsigned int _cx,                             \
                  unsigned int _r1,                             \
                  unsigned int _r2);                            \
void MATRIX(_linsolve)(T * _A,                                  \
                       unsigned int _r,                         \
                       T * _b,                                  \
                       T * _x,                                  \
                       void * _opts);                           \
void MATRIX(_cgsolve)(T * _A,                                   \
                      unsigned int _r,                          \
                      T * _b,                                   \
                      T * _x,                                   \
                      void * _opts);                            \
void MATRIX(_ludecomp_crout)(T * _x,                            \
                             unsigned int _rx,                  \
                             unsigned int _cx,                  \
                             T * _L,                            \
                             T * _U,                            \
                             T * _P);                           \
void MATRIX(_ludecomp_doolittle)(T * _x,                        \
                                 unsigned int _rx,              \
                                 unsigned int _cx,              \
                                 T * _L,                        \
                                 T * _U,                        \
                                 T * _P);                       \
void MATRIX(_gramschmidt)(T * _A,                               \
                          unsigned int _rx,                     \
                          unsigned int _cx,                     \
                          T * _U);                              \
void MATRIX(_qrdecomp_gramschmidt)(T * _x,                      \
                                   unsigned int _rx,            \
                                   unsigned int _cx,            \
                                   T * _Q,                      \
                                   T * _R);                     \
void MATRIX(_chol)(T * _A,                                      \
                   unsigned int _n,                             \
                   T * _L);                                     \

#define matrix_access(X,R,C,r,c) ((X)[(r)*(C)+(c)])

#define matrixc_access(X,R,C,r,c)   matrix_access(X,R,C,r,c)
#define matrixf_access(X,R,C,r,c)   matrix_access(X,R,C,r,c)
#define matrixcf_access(X,R,C,r,c)  matrix_access(X,R,C,r,c)

LIQUID_MATRIX_DEFINE_API(MATRIX_MANGLE_FLOAT,   float)
LIQUID_MATRIX_DEFINE_API(MATRIX_MANGLE_DOUBLE,  double)

LIQUID_MATRIX_DEFINE_API(MATRIX_MANGLE_CFLOAT,  liquid_float_complex)
LIQUID_MATRIX_DEFINE_API(MATRIX_MANGLE_CDOUBLE, liquid_double_complex)


#define SMATRIX_MANGLE_BOOL(name)   LIQUID_CONCAT(smatrixb,  name)
#define SMATRIX_MANGLE_FLOAT(name)  LIQUID_CONCAT(smatrixf,  name)
#define SMATRIX_MANGLE_INT(name)    LIQUID_CONCAT(smatrixi,  name)

// sparse 'alist' matrix type (similar to MacKay, Davey Lafferty convention)
// large macro
//   SMATRIX    : name-mangling macro
//   T          : primitive data type
#define LIQUID_SMATRIX_DEFINE_API(SMATRIX,T)                    \
typedef struct SMATRIX(_s) * SMATRIX();                         \
                                                                \
/* create _M x _N matrix, initialized with zeros */             \
SMATRIX() SMATRIX(_create)(unsigned int _M,                     \
                           unsigned int _N);                    \
                                                                \
/* create _M x _N matrix, initialized on array */               \
SMATRIX() SMATRIX(_create_array)(T *          _x,               \
                                 unsigned int _m,               \
                                 unsigned int _n);              \
                                                                \
/* destroy object */                                            \
void SMATRIX(_destroy)(SMATRIX() _q);                           \
                                                                \
/* print compact form */                                        \
void SMATRIX(_print)(SMATRIX() _q);                             \
                                                                \
/* print expanded form */                                       \
void SMATRIX(_print_expanded)(SMATRIX() _q);                    \
                                                                \
/* query properties methods */                                  \
void SMATRIX(_size)(SMATRIX()      _q,                          \
                    unsigned int * _m,                          \
                    unsigned int * _n);                         \
                                                                \
/* zero all elements */                                         \
void SMATRIX(_clear)(SMATRIX() _q); /* zero and keep memory  */ \
void SMATRIX(_reset)(SMATRIX() _q); /* zero and clear memory */ \
                                                                \
/* determine if value has been set (allocated memory) */        \
int SMATRIX(_isset)(SMATRIX()    _q,                            \
                    unsigned int _m,                            \
                    unsigned int _n);                           \
                                                                \
/* inserts/deletes element at index (memory allocation) */      \
void SMATRIX(_insert)(SMATRIX()    _q,                          \
                      unsigned int _m,                          \
                      unsigned int _n,                          \
                      T            _v);                         \
void SMATRIX(_delete)(SMATRIX()    _q,                          \
                      unsigned int _m,                          \
                      unsigned int _n);                         \
                                                                \
/* sets/gets the value (with memory allocation if needed) */    \
void SMATRIX(_set)(SMATRIX()    _q,                             \
                   unsigned int _m,                             \
                   unsigned int _n,                             \
                   T            _v);                            \
T SMATRIX(_get)(SMATRIX()    _q,                                \
                unsigned int _m,                                \
                unsigned int _n);                               \
                                                                \
/* initialize to identity matrix */                             \
void SMATRIX(_eye)(SMATRIX() _q);                               \
                                                                \
/* multiply two sparse binary matrices */                       \
void SMATRIX(_mul)(SMATRIX() _x,                                \
                   SMATRIX() _y,                                \
                   SMATRIX() _z);                               \
                                                                \
/* multiply sparse matrix by vector         */                  \
/*  _q  :   sparse matrix                   */                  \
/*  _x  :   input vector [size: _N x 1]     */                  \
/*  _y  :   output vector [size: _M x 1]    */                  \
void SMATRIX(_vmul)(SMATRIX() _q,                               \
                    T *       _x,                               \
                    T *       _y);                              \

LIQUID_SMATRIX_DEFINE_API(SMATRIX_MANGLE_BOOL,  unsigned char)
LIQUID_SMATRIX_DEFINE_API(SMATRIX_MANGLE_FLOAT, float)
LIQUID_SMATRIX_DEFINE_API(SMATRIX_MANGLE_INT,   short int)

// 
// smatrix cross methods
//

// multiply sparse binary matrix by floating-point matrix
//  _q  :   sparse matrix [size: A->M x A->N]
//  _x  :   input vector  [size:  mx  x  nx ]
//  _y  :   output vector [size:  my  x  ny ]
void smatrixb_mulf(smatrixb     _A,
                   float *      _x,
                   unsigned int _mx,
                   unsigned int _nx,
                   float *      _y,
                   unsigned int _my,
                   unsigned int _ny);

// multiply sparse binary matrix by floating-point vector
//  _q  :   sparse matrix
//  _x  :   input vector [size: _N x 1]
//  _y  :   output vector [size: _M x 1]
void smatrixb_vmulf(smatrixb _q,
                    float *  _x,
                    float *  _y);


//
// MODULE : modem (modulator/demodulator)
//

// Maximum number of allowed bits per symbol
#define MAX_MOD_BITS_PER_SYMBOL 8

// Modulation schemes available
#define LIQUID_MODEM_NUM_SCHEMES      (52)

typedef enum {
    LIQUID_MODEM_UNKNOWN=0, // Unknown modulation scheme

    // Phase-shift keying (PSK)
    LIQUID_MODEM_PSK2,      LIQUID_MODEM_PSK4,
    LIQUID_MODEM_PSK8,      LIQUID_MODEM_PSK16,
    LIQUID_MODEM_PSK32,     LIQUID_MODEM_PSK64,
    LIQUID_MODEM_PSK128,    LIQUID_MODEM_PSK256,

    // Differential phase-shift keying (DPSK)
    LIQUID_MODEM_DPSK2,     LIQUID_MODEM_DPSK4,
    LIQUID_MODEM_DPSK8,     LIQUID_MODEM_DPSK16,
    LIQUID_MODEM_DPSK32,    LIQUID_MODEM_DPSK64,
    LIQUID_MODEM_DPSK128,   LIQUID_MODEM_DPSK256,

    // amplitude-shift keying
    LIQUID_MODEM_ASK2,      LIQUID_MODEM_ASK4,
    LIQUID_MODEM_ASK8,      LIQUID_MODEM_ASK16,
    LIQUID_MODEM_ASK32,     LIQUID_MODEM_ASK64,
    LIQUID_MODEM_ASK128,    LIQUID_MODEM_ASK256,

    // rectangular quadrature amplitude-shift keying (QAM)
    LIQUID_MODEM_QAM4,
    LIQUID_MODEM_QAM8,      LIQUID_MODEM_QAM16,
    LIQUID_MODEM_QAM32,     LIQUID_MODEM_QAM64,
    LIQUID_MODEM_QAM128,    LIQUID_MODEM_QAM256,

    // amplitude phase-shift keying (APSK)
    LIQUID_MODEM_APSK4,
    LIQUID_MODEM_APSK8,     LIQUID_MODEM_APSK16,
    LIQUID_MODEM_APSK32,    LIQUID_MODEM_APSK64,
    LIQUID_MODEM_APSK128,   LIQUID_MODEM_APSK256,

    // specific modem types
    LIQUID_MODEM_BPSK,      // Specific: binary PSK
    LIQUID_MODEM_QPSK,      // specific: quaternary PSK
    LIQUID_MODEM_OOK,       // Specific: on/off keying
    LIQUID_MODEM_SQAM32,    // 'square' 32-QAM
    LIQUID_MODEM_SQAM128,   // 'square' 128-QAM
    LIQUID_MODEM_V29,       // V.29 star constellation
    LIQUID_MODEM_ARB16OPT,  // optimal 16-QAM
    LIQUID_MODEM_ARB32OPT,  // optimal 32-QAM
    LIQUID_MODEM_ARB64OPT,  // optimal 64-QAM
    LIQUID_MODEM_ARB128OPT, // optimal 128-QAM
    LIQUID_MODEM_ARB256OPT, // optimal 256-QAM
    LIQUID_MODEM_ARB64VT,   // Virginia Tech logo

    // arbitrary modem type
    LIQUID_MODEM_ARB        // arbitrary QAM
} modulation_scheme;

// structure for holding full modulation type descriptor
struct modulation_type_s {
    const char * name;          // short name (e.g. 'bpsk')
    const char * fullname;      // full name (e.g. 'binary phase-shift keying')
    modulation_scheme scheme;   // modulation scheme (e.g. LIQUID_MODEM_BPSK)
    unsigned int bps;           // modulation depth (e.g. 1)
};

// full modulation type descriptor
extern const struct modulation_type_s modulation_types[LIQUID_MODEM_NUM_SCHEMES];

// Print compact list of existing and available modulation schemes
void liquid_print_modulation_schemes();

// returns modulation_scheme based on input string
modulation_scheme liquid_getopt_str2mod(const char * _str);

// query basic modulation types
int liquid_modem_is_psk(modulation_scheme _ms);
int liquid_modem_is_dpsk(modulation_scheme _ms);
int liquid_modem_is_ask(modulation_scheme _ms);
int liquid_modem_is_qam(modulation_scheme _ms);
int liquid_modem_is_apsk(modulation_scheme _ms);

// useful functions

// counts the number of different bits between two symbols
unsigned int count_bit_errors(unsigned int _s1, unsigned int _s2);

// counts the number of different bits between two arrays of symbols
//  _msg0   :   original message [size: _n x 1]
//  _msg1   :   copy of original message [size: _n x 1]
//  _n      :   message size
unsigned int count_bit_errors_array(unsigned char * _msg0,
                                    unsigned char * _msg1,
                                    unsigned int _n);

// converts binary-coded decimal (BCD) to gray, ensuring successive values
// differ by exactly one bit
unsigned int gray_encode(unsigned int symbol_in);

// converts a gray-encoded symbol to binary-coded decimal (BCD)
unsigned int gray_decode(unsigned int symbol_in);

// pack soft bits into symbol
//  _soft_bits  :   soft input bits [size: _bps x 1]
//  _bps        :   bits per symbol
//  _sym_out    :   output symbol, value in [0,2^_bps)
void liquid_pack_soft_bits(unsigned char * _soft_bits,
                           unsigned int _bps,
                           unsigned int * _sym_out);

// unpack soft bits into symbol
//  _sym_in     :   input symbol, value in [0,2^_bps)
//  _bps        :   bits per symbol
//  _soft_bits  :   soft output bits [size: _bps x 1]
void liquid_unpack_soft_bits(unsigned int _sym_in,
                             unsigned int _bps,
                             unsigned char * _soft_bits);


//
// Linear modem
//

#define LIQUID_MODEM_MANGLE_FLOAT(name) LIQUID_CONCAT(modem,name)

// Macro    :   MODEM
//  MODEM   :   name-mangling macro
//  T       :   primitive data type
//  TC      :   primitive data type (complex)
#define LIQUID_MODEM_DEFINE_API(MODEM,T,TC)                     \
                                                                \
/* define struct pointer */                                     \
typedef struct MODEM(_s) * MODEM();                             \
                                                                \
/* create digital modem object, allocating memory as necessary */ \
MODEM() MODEM(_create)(modulation_scheme _scheme);                  \
                                                                \
/* create arbitrary digital modem object */                     \
MODEM() MODEM(_create_arbitrary)(TC * _table, unsigned int _M); \
                                                                \
/* recreate modulation scheme, re-allocating memory as necessary */ \
MODEM() MODEM(_recreate)(MODEM() _q,                            \
                         modulation_scheme _scheme);            \
                                                                \
void MODEM(_destroy)(MODEM() _q);                               \
void MODEM(_print)(  MODEM() _q);                               \
void MODEM(_reset)(  MODEM() _q);                               \
                                                                \
/* generate random symbol */                                    \
unsigned int MODEM(_gen_rand_sym)(MODEM() _q);                  \
                                                                \
/* Accessor functions */                                        \
unsigned int MODEM(_get_bps)(MODEM() _q);                       \
                                                                \
/* generic modulate function; simply queries modem scheme   */  \
/* and calls appropriate subroutine                         */  \
/*  _q  :   modem object                                    */  \
/*  _s  :   input symbol                                    */  \
/*  _x  :   output sample                                   */  \
void MODEM(_modulate)(MODEM() _q,                               \
                      unsigned int _s,                          \
                      TC *_y);                                  \
                                                                \
/* generic hard-decision demodulation function              */  \
/*  _q  :   modem object                                    */  \
/*  _x  :   input sample                                    */  \
/*  _s  :   output symbol                                   */  \
void MODEM(_demodulate)(MODEM() _q,                             \
                        TC _x,                                  \
                        unsigned int * _s);                     \
                                                                \
/* generic soft-decision demodulation function              */  \
/*  _q          :   modem object                            */  \
/*  _x          :   input sample                            */  \
/*  _s          :   output hard symbol                      */  \
/*  _soft_bits  :   output soft bits                        */  \
void MODEM(_demodulate_soft)(MODEM() _q,                        \
                             TC _x,                             \
                             unsigned int  * _s,                \
                             unsigned char * _soft_bits);       \
                                                                \
/* get demodulator's estimated transmit sample */               \
void MODEM(_get_demodulator_sample)(MODEM() _q,                 \
                                    TC * _x_hat);               \
                                                                \
/* get demodulator phase error */                               \
float MODEM(_get_demodulator_phase_error)(MODEM() _q);          \
                                                                \
/* get demodulator error vector magnitude */                    \
float MODEM(_get_demodulator_evm)(MODEM() _q);                  \

// define modem APIs
LIQUID_MODEM_DEFINE_API(LIQUID_MODEM_MANGLE_FLOAT,float,liquid_float_complex)


//
// continuous-phase modulation
//

// gmskmod : GMSK modulator
typedef struct gmskmod_s * gmskmod;

// create gmskmod object
//  _k      :   samples/symbol
//  _m      :   filter delay (symbols)
//  _BT     :   excess bandwidth factor
gmskmod gmskmod_create(unsigned int _k,
                       unsigned int _m,
                       float        _BT);
void gmskmod_destroy(gmskmod _q);
void gmskmod_print(gmskmod _q);
void gmskmod_reset(gmskmod _q);
void gmskmod_modulate(gmskmod _q,
                      unsigned int _sym,
                      liquid_float_complex * _y);


// gmskdem : GMSK demodulator
typedef struct gmskdem_s * gmskdem;

// create gmskdem object
//  _k      :   samples/symbol
//  _m      :   filter delay (symbols)
//  _BT     :   excess bandwidth factor
gmskdem gmskdem_create(unsigned int _k,
                       unsigned int _m,
                       float        _BT);
void gmskdem_destroy(gmskdem _q);
void gmskdem_print(gmskdem _q);
void gmskdem_reset(gmskdem _q);
void gmskdem_set_eq_bw(gmskdem _q, float _bw);
void gmskdem_demodulate(gmskdem _q,
                        liquid_float_complex * _y,
                        unsigned int * _sym);

// 
// Analog modems
//

typedef enum {
    LIQUID_FREQMODEM_PLL=0,
    LIQUID_FREQMODEM_DELAYCONJ
} liquid_freqmodem_type;

typedef struct freqmodem_s * freqmodem;

// create freqmodem object
//  _m      :   modulation index
//  _fc     :   carrier frequency, range: [-0.5,0.5]
//  _type   :   demodulation type (e.g. LIQUID_FREQMODEM_DELAYCONJ)
freqmodem freqmodem_create(float _m,
                           float _fc,
                           liquid_freqmodem_type _type);

// destroy freqmodem object
void freqmodem_destroy(freqmodem _fm);

// print freqmodem object internals
void freqmodem_print(freqmodem _fm);

// reset state
void freqmodem_reset(freqmodem _fm);

// modulate sample
void freqmodem_modulate(freqmodem _fm,
                        float _x,
                        liquid_float_complex *_y);

// demodulate sample
void freqmodem_demodulate(freqmodem _fm,
                          liquid_float_complex _y,
                          float *_x);


// amplitude modulation types
typedef enum {
    LIQUID_AMPMODEM_DSB=0,  // double side-band
    LIQUID_AMPMODEM_USB,    // single side-band (upper)
    LIQUID_AMPMODEM_LSB     // single side-band (lower)
} liquid_ampmodem_type;

typedef struct ampmodem_s * ampmodem;

// create ampmodem object
//  _m                  :   modulation index
//  _fc                 :   carrier frequency, range: [-0.5,0.5]
//  _type               :   AM type (e.g. LIQUID_AMPMODEM_DSB)
//  _suppressed_carrier :   carrier suppression flag
ampmodem ampmodem_create(float _m,
                         float _fc,
                         liquid_ampmodem_type _type,
                         int _suppressed_carrier);

// destroy ampmodem object
void ampmodem_destroy(ampmodem _fm);

// print ampmodem object internals
void ampmodem_print(ampmodem _fm);

// reset ampmodem object state
void ampmodem_reset(ampmodem _fm);

// modulate sample
void ampmodem_modulate(ampmodem _fm,
                       float _x,
                       liquid_float_complex *_y);

// demodulate sample
void ampmodem_demodulate(ampmodem _fm,
                         liquid_float_complex _y,
                         float *_x);


//
// MODULE : multicarrier
//


#define FIRPFBCH_NYQUIST        0
#define FIRPFBCH_ROOTNYQUIST    1

#define LIQUID_ANALYZER         0
#define LIQUID_SYNTHESIZER      1


//
// Finite impulse response polyphase filterbank channelizer
//

#define FIRPFBCH_MANGLE_CRCF(name)  LIQUID_CONCAT(firpfbch_crcf,name)
#define FIRPFBCH_MANGLE_CCCF(name)  LIQUID_CONCAT(firpfbch_cccf,name)

// Macro:
//   FIRPFBCH   : name-mangling macro
//   TO         : output data type
//   TC         : coefficients data type
//   TI         : input data type
#define LIQUID_FIRPFBCH_DEFINE_API(FIRPFBCH,TO,TC,TI)           \
typedef struct FIRPFBCH(_s) * FIRPFBCH();                       \
FIRPFBCH() FIRPFBCH(_create)(int _type,                         \
                             unsigned int _num_channels,        \
                             unsigned int _p,                   \
                             TC * _h);                          \
FIRPFBCH() FIRPFBCH(_create_kaiser)(int _type,                  \
                                    unsigned int _M,            \
                                    unsigned int _m,            \
                                    float _As);                 \
FIRPFBCH() FIRPFBCH(_create_rnyquist)(int _type,                \
                                      unsigned int _M,          \
                                      unsigned int _m,          \
                                      float _beta,              \
                                      int _ftype);              \
void FIRPFBCH(_destroy)(FIRPFBCH() _q);                         \
void FIRPFBCH(_clear)(FIRPFBCH() _q);                           \
void FIRPFBCH(_print)(FIRPFBCH() _q);                           \
                                                                \
/* synthesizer */                                               \
void FIRPFBCH(_synthesizer_execute)(FIRPFBCH() _q,              \
                                    TI * _x,                    \
                                    TO * _X);                   \
                                                                \
/* analyzer */                                                  \
void FIRPFBCH(_analyzer_execute)(FIRPFBCH() _q,                 \
                                 TI * _x,                       \
                                 TO * _X);                      \
void FIRPFBCH(_analyzer_push)(FIRPFBCH() _q, TI _x);            \
void FIRPFBCH(_analyzer_run)(FIRPFBCH() _q,                     \
                             unsigned int _k,                   \
                             TO * _X);


LIQUID_FIRPFBCH_DEFINE_API(FIRPFBCH_MANGLE_CRCF,
                           liquid_float_complex,
                           float,
                           liquid_float_complex)

LIQUID_FIRPFBCH_DEFINE_API(FIRPFBCH_MANGLE_CCCF,
                           liquid_float_complex,
                           liquid_float_complex,
                           liquid_float_complex)

#define OFDMFRAME_SCTYPE_NULL   0
#define OFDMFRAME_SCTYPE_PILOT  1
#define OFDMFRAME_SCTYPE_DATA   2

// initialize default subcarrier allocation
//  _M      :   number of subcarriers
//  _p      :   output subcarrier allocation array, [size: _M x 1]
void ofdmframe_init_default_sctype(unsigned int _M,
                                   unsigned char * _p);

// validate subcarrier type (count number of null, pilot, and data
// subcarriers in the allocation)
//  _p          :   subcarrier allocation array, [size: _M x 1]
//  _M          :   number of subcarriers
//  _M_null     :   output number of null subcarriers
//  _M_pilot    :   output number of pilot subcarriers
//  _M_data     :   output number of data subcarriers
void ofdmframe_validate_sctype(unsigned char * _p,
                               unsigned int _M,
                               unsigned int * _M_null,
                               unsigned int * _M_pilot,
                               unsigned int * _M_data);

// print subcarrier allocation to screen
//  _p      :   output subcarrier allocation array, [size: _M x 1]
//  _M      :   number of subcarriers
void ofdmframe_print_sctype(unsigned char * _p,
                            unsigned int    _M);


// 
// OFDM frame (symbol) generator
//
typedef struct ofdmframegen_s * ofdmframegen;

// create OFDM framing generator object
//  _M          :   number of subcarriers, >10 typical
//  _cp_len     :   cyclic prefix length
//  _taper_len  :   taper length (OFDM symbol overlap)
//  _p          :   subcarrier allocation (null, pilot, data), [size: _M x 1]
ofdmframegen ofdmframegen_create(unsigned int    _M,
                                 unsigned int    _cp_len,
                                 unsigned int    _taper_len,
                                 unsigned char * _p);

void ofdmframegen_destroy(ofdmframegen _q);

void ofdmframegen_print(ofdmframegen _q);

void ofdmframegen_reset(ofdmframegen _q);

// write first S0 symbol
void ofdmframegen_write_S0a(ofdmframegen _q,
                            liquid_float_complex *_y);

// write second S0 symbol
void ofdmframegen_write_S0b(ofdmframegen _q,
                            liquid_float_complex *_y);

// write S1 symbol
void ofdmframegen_write_S1(ofdmframegen _q,
                           liquid_float_complex *_y);

// write data symbol
void ofdmframegen_writesymbol(ofdmframegen _q,
                              liquid_float_complex * _x,
                              liquid_float_complex *_y);

// write tail
void ofdmframegen_writetail(ofdmframegen _q,
                            liquid_float_complex * _x);

// 
// OFDM frame (symbol) synchronizer
//
typedef int (*ofdmframesync_callback)(liquid_float_complex * _y,
                                      unsigned char * _p,
                                      unsigned int _M,
                                      void * _userdata);
typedef struct ofdmframesync_s * ofdmframesync;

// create OFDM framing synchronizer object
//  _M          :   number of subcarriers, >10 typical
//  _cp_len     :   cyclic prefix length
//  _taper_len  :   taper length (OFDM symbol overlap)
//  _p          :   subcarrier allocation (null, pilot, data), [size: _M x 1]
//  _callback   :   user-defined callback function
//  _userdata   :   user-defined data pointer
ofdmframesync ofdmframesync_create(unsigned int           _M,
                                   unsigned int           _cp_len,
                                   unsigned int           _taper_len,
                                   unsigned char *        _p,
                                   ofdmframesync_callback _callback,
                                   void *                 _userdata);
void ofdmframesync_destroy(ofdmframesync _q);
void ofdmframesync_print(ofdmframesync _q);
void ofdmframesync_reset(ofdmframesync _q);
void ofdmframesync_execute(ofdmframesync _q,
                           liquid_float_complex * _x,
                           unsigned int _n);

// query methods
float ofdmframesync_get_rssi(ofdmframesync _q); // received signal strength indication
float ofdmframesync_get_cfo(ofdmframesync _q);  // carrier offset estimate

// debugging
void ofdmframesync_debug_enable(ofdmframesync _q);
void ofdmframesync_debug_disable(ofdmframesync _q);
void ofdmframesync_debug_print(ofdmframesync _q, const char * _filename);


// 
// MODULE : nco (numerically-controlled oscillator)
//

// oscillator type
//  LIQUID_NCO  :   numerically-controlled oscillator (fast)
//  LIQUID_VCO  :   "voltage"-controlled oscillator (precise)
typedef enum {
    LIQUID_NCO=0,
    LIQUID_VCO
} liquid_ncotype;

#define NCO_MANGLE_FLOAT(name)  LIQUID_CONCAT(nco_crcf, name)

// large macro
//   NCO    : name-mangling macro
//   T      : primitive data type
//   TC     : input/output data type
#define LIQUID_NCO_DEFINE_API(NCO,T,TC)                         \
typedef struct NCO(_s) * NCO();                                 \
                                                                \
NCO() NCO(_create)(liquid_ncotype _type);                       \
void NCO(_destroy)(NCO() _q);                                   \
void NCO(_print)(NCO() _q);                                     \
                                                                \
/* set phase/frequency to zero, reset pll filter        */      \
void NCO(_reset)(NCO() _q);                                     \
                                                                \
/* get/set/adjust internal frequency/phase              */      \
T    NCO(_get_frequency)(   NCO() _q);                          \
void NCO(_set_frequency)(   NCO() _q, T _f);                    \
void NCO(_adjust_frequency)(NCO() _q, T _df);                   \
T    NCO(_get_phase)(       NCO() _q);                          \
void NCO(_set_phase)(       NCO() _q, T _phi);                  \
void NCO(_adjust_phase)(    NCO() _q, T _dphi);                 \
                                                                \
/* increment phase by internal phase step (frequency)   */      \
void NCO(_step)(NCO() _q);                                      \
                                                                \
/* compute trigonometric functions                      */      \
T NCO(_sin)(NCO() _q);                                          \
T NCO(_cos)(NCO() _q);                                          \
void NCO(_sincos)(NCO() _q, T* _s, T* _c);                      \
void NCO(_cexpf)(NCO() _q, TC * _y);                            \
                                                                \
/* pll : phase-locked loop                              */      \
void NCO(_pll_set_bandwidth)(NCO() _q, T _b);                   \
void NCO(_pll_step)(NCO() _q, T _dphi);                         \
                                                                \
/* Rotate input sample up by NCO angle (no stepping)    */      \
void NCO(_mix_up)(NCO() _q, TC _x, TC *_y);                     \
                                                                \
/* Rotate input sample down by NCO angle (no stepping)  */      \
void NCO(_mix_down)(NCO() _q, TC _x, TC *_y);                   \
                                                                \
/* Rotate input vector up by NCO angle (stepping)       */      \
/*  _q      :   nco object                              */      \
/*  _x      :   input vector [size: _N x 1]             */      \
/*  _y      :   output vector [size: _N x 1]            */      \
/*  _N      :   vector size                             */      \
void NCO(_mix_block_up)(NCO() _q,                               \
                        TC *_x,                                 \
                        TC *_y,                                 \
                        unsigned int _N);                       \
                                                                \
/* Rotate input vector down by NCO angle (stepping)     */      \
/*  _q      :   nco object                              */      \
/*  _x      :   input vector [size: _N x 1]             */      \
/*  _y      :   output vector [size: _N x 1]            */      \
/*  _N      :   vector size                             */      \
void NCO(_mix_block_down)(NCO() _q,                             \
                          TC *_x,                               \
                          TC *_y,                               \
                          unsigned int _N);                     \

// Define nco APIs
LIQUID_NCO_DEFINE_API(NCO_MANGLE_FLOAT, float, liquid_float_complex)


// nco utilities

// unwrap phase of array (basic)
void liquid_unwrap_phase(float * _theta, unsigned int _n);

// unwrap phase of array (advanced)
void liquid_unwrap_phase2(float * _theta, unsigned int _n);



//
// MODULE : optimization
//

// utility function pointer definition
typedef float (*utility_function)(void *       _userdata,
                                  float *      _v,
                                  unsigned int _n);

// n-dimensional Rosenbrock utility function (minimum at _v = {1,1,1...}
//  _userdata   :   user-defined data structure (convenience)
//  _v          :   input vector [size: _n x 1]
//  _n          :   input vector size
float liquid_rosenbrock(void *       _userdata,
                        float *      _v,
                        unsigned int _n);

// n-dimensional inverse Gauss utility function (minimum at _v = {0,0,0...}
//  _userdata   :   user-defined data structure (convenience)
//  _v          :   input vector [size: _n x 1]
//  _n          :   input vector size
float liquid_invgauss(void *       _userdata,
                      float *      _v,
                      unsigned int _n);

// n-dimensional multimodal utility function (minimum at _v = {0,0,0...}
//  _userdata   :   user-defined data structure (convenience)
//  _v          :   input vector [size: _n x 1]
//  _n          :   input vector size
float liquid_multimodal(void *       _userdata,
                        float *      _v,
                        unsigned int _n);

// n-dimensional spiral utility function (minimum at _v = {0,0,0...}
//  _userdata   :   user-defined data structure (convenience)
//  _v          :   input vector [size: _n x 1]
//  _n          :   input vector size
float liquid_spiral(void *       _userdata,
                    float *      _v,
                    unsigned int _n);


//
// Gradient search
//

#define LIQUID_OPTIM_MINIMIZE (0)
#define LIQUID_OPTIM_MAXIMIZE (1)

typedef struct gradsearch_s * gradsearch;

// gradient search properties
typedef struct {
    float delta;    // gradient approximation step size (default: 1e-6f)
    float gamma;    // vector step size (default: 0.002f)
    float alpha;    // momentum parameter (default: 0.1f)
    float mu;       // decremental gamma parameter (default: 0.99f)
} gradsearchprops_s;

// initialize default properties
void gradsearchprops_init_default(gradsearchprops_s * _props);

// Create a gradient search object
//   _userdata          :   user data object pointer
//   _v                 :   array of parameters to optimize
//   _num_parameters    :   array length (number of parameters to optimize)
//   _u                 :   utility function pointer
//   _minmax            :   search direction (0:minimize, 1:maximize)
//   _props             :   properties (see above)
gradsearch gradsearch_create(void *              _userdata,
                             float *             _v,
                             unsigned int        _num_parameters,
                             utility_function    _utility,
                             int                 _direction,
                             gradsearchprops_s * _props);

// Destroy a gradsearch object
void gradsearch_destroy(gradsearch _q);

// Prints current status of search
void gradsearch_print(gradsearch _q);

// Iterate once
float gradsearch_step(gradsearch _q);

// Execute the search
float gradsearch_execute(gradsearch   _q,
                         unsigned int _max_iterations,
                         float        _target_utility);


// quasi-Newton search
typedef struct qnsearch_s * qnsearch;

// Create a simple qnsearch object; parameters are specified internally
//   _userdata          :   userdata
//   _v                 :   array of parameters to optimize
//   _num_parameters    :   array length
//   _get_utility       :   utility function pointer
//   _minmax            :   direction (0:minimize, 1:maximize)
qnsearch qnsearch_create(void * _userdata,
                         float * _v,
                         unsigned int _num_parameters,
                         utility_function _u,
                         int _minmax);

// Destroy a qnsearch object
void qnsearch_destroy(qnsearch _g);

// Prints current status of search
void qnsearch_print(qnsearch _g);

// Resets internal state
void qnsearch_reset(qnsearch _g);

// Iterate once
void qnsearch_step(qnsearch _g);

// Execute the search
float qnsearch_execute(qnsearch _g,
                       unsigned int _max_iterations,
                       float _target_utility);

// 
// chromosome (for genetic algorithm search)
//
typedef struct chromosome_s * chromosome;

// create a chromosome object, variable bits/trait
chromosome chromosome_create(unsigned int * _bits_per_trait,
                             unsigned int _num_traits);

// create a chromosome object, all traits same resolution
chromosome chromosome_create_basic(unsigned int _num_traits,
                                   unsigned int _bits_per_trait);

// create a chromosome object, cloning a parent
chromosome chromosome_create_clone(chromosome _parent);

// copy existing chromosomes' internal traits (all other internal
// parameters must be equal)
void chromosome_copy(chromosome _parent, chromosome _child);

// Destroy a chromosome object
void chromosome_destroy(chromosome _c);

// get number of traits in chromosome
unsigned int chromosome_get_num_traits(chromosome _c);

// Print chromosome values to screen (binary representation)
void chromosome_print(chromosome _c);

// Print chromosome values to screen (floating-point representation)
void chromosome_printf(chromosome _c);

// clear chromosome (set traits to zero)
void chromosome_clear(chromosome _c);

// initialize chromosome on integer values
void chromosome_init(chromosome _c,
                     unsigned int * _v);

// initialize chromosome on floating-point values
void chromosome_initf(chromosome _c,
                      float * _v);

// Mutates chromosome _c at _index
void chromosome_mutate(chromosome _c, unsigned int _index);

// Resulting chromosome _c is a crossover of parents _p1 and _p2 at _threshold
void chromosome_crossover(chromosome _p1,
                          chromosome _p2,
                          chromosome _c,
                          unsigned int _threshold);

// Initializes chromosome to random value
void chromosome_init_random(chromosome _c);

// Returns integer representation of chromosome
unsigned int chromosome_value(chromosome _c,
                              unsigned int _index);

// Returns floating-point representation of chromosome
float chromosome_valuef(chromosome _c,
                        unsigned int _index);

// 
// genetic algorithm search
//
typedef struct gasearch_s * gasearch;

typedef float (*gasearch_utility)(void * _userdata, chromosome _c);

// Create a simple gasearch object; parameters are specified internally
//  _utility            :   chromosome fitness utility function
//  _userdata           :   user data, void pointer passed to _get_utility() callback
//  _parent             :   initial population parent chromosome, governs precision, etc.
//  _minmax             :   search direction
gasearch gasearch_create(gasearch_utility _u,
                         void * _userdata,
                         chromosome _parent,
                         int _minmax);

// Create a gasearch object, specifying search parameters
//  _utility            :   chromosome fitness utility function
//  _userdata           :   user data, void pointer passed to _get_utility() callback
//  _parent             :   initial population parent chromosome, governs precision, etc.
//  _minmax             :   search direction
//  _population_size    :   number of chromosomes in population
//  _mutation_rate      :   probability of mutating chromosomes
gasearch gasearch_create_advanced(gasearch_utility _utility,
                                  void * _userdata,
                                  chromosome _parent,
                                  int _minmax,
                                  unsigned int _population_size,
                                  float _mutation_rate);


// Destroy a gasearch object
void gasearch_destroy(gasearch _q);

// print search parameter internals
void gasearch_print(gasearch _q);

// set mutation rate
void gasearch_set_mutation_rate(gasearch _q,
                                float _mutation_rate);

// set population/selection size
//  _q                  :   ga search object
//  _population_size    :   new population size (number of chromosomes)
//  _selection_size     :   selection size (number of parents for new generation)
void gasearch_set_population_size(gasearch _q,
                                  unsigned int _population_size,
                                  unsigned int _selection_size);

// Execute the search
//  _q              :   ga search object
//  _max_iterations :   maximum number of iterations to run before bailing
//  _target_utility :   target utility
float gasearch_run(gasearch _q,
                    unsigned int _max_iterations,
                    float _target_utility);

// iterate over one evolution of the search algorithm
void gasearch_evolve(gasearch _q);

// get optimal chromosome
//  _q              :   ga search object
//  _c              :   output optimal chromosome
//  _utility_opt    :   fitness of _c
void gasearch_getopt(gasearch _q,
                     chromosome _c,
                     float * _utility_opt);

//
// MODULE : quantization
//

float compress_mulaw(float _x, float _mu);
float expand_mulaw(float _x, float _mu);

void compress_cf_mulaw(liquid_float_complex _x, float _mu, liquid_float_complex * _y);
void expand_cf_mulaw(liquid_float_complex _y, float _mu, liquid_float_complex * _x);

//float compress_alaw(float _x, float _a);
//float expand_alaw(float _x, float _a);

// inline quantizer: 'analog' signal in [-1, 1]
unsigned int quantize_adc(float _x, unsigned int _num_bits);
float quantize_dac(unsigned int _s, unsigned int _num_bits);

// structured quantizer

typedef enum {
    LIQUID_COMPANDER_NONE=0,
    LIQUID_COMPANDER_LINEAR,
    LIQUID_COMPANDER_MULAW,
    LIQUID_COMPANDER_ALAW
} liquid_compander_type;

#define QUANTIZER_MANGLE_FLOAT(name)    LIQUID_CONCAT(quantizerf,  name)
#define QUANTIZER_MANGLE_CFLOAT(name)   LIQUID_CONCAT(quantizercf, name)

// large macro
//   QUANTIZER  : name-mangling macro
//   T          : data type
#define LIQUID_QUANTIZER_DEFINE_API(QUANTIZER,T)                \
typedef struct QUANTIZER(_s) * QUANTIZER();                     \
QUANTIZER() QUANTIZER(_create)(liquid_compander_type _ctype,    \
                               float _range,                    \
                               unsigned int _num_bits);         \
void QUANTIZER(_destroy)(QUANTIZER() _q);                       \
void QUANTIZER(_print)(QUANTIZER() _q);                         \
void QUANTIZER(_execute_adc)(QUANTIZER() _q,                    \
                             T _x,                              \
                             unsigned int * _sample);           \
void QUANTIZER(_execute_dac)(QUANTIZER() _q,                    \
                             unsigned int _sample,              \
                             T * _x);

LIQUID_QUANTIZER_DEFINE_API(QUANTIZER_MANGLE_FLOAT,  float)
LIQUID_QUANTIZER_DEFINE_API(QUANTIZER_MANGLE_CFLOAT, liquid_float_complex)


//
// MODULE : random (number generators)
//


// Uniform random number generator, (0,1]
float randf();
float randf_pdf(float _x);
float randf_cdf(float _x);

// Gauss random number generator, N(0,1)
//   f(x) = 1/sqrt(2*pi*sigma^2) * exp{-(x-eta)^2/(2*sigma^2)}
//
//   where
//     eta   = mean
//     sigma = standard deviation
//
float randnf();
void awgn(float *_x, float _nstd);
void crandnf(liquid_float_complex *_y);
void cawgn(liquid_float_complex *_x, float _nstd);
float randnf_pdf(float _x, float _eta, float _sig);
float randnf_cdf(float _x, float _eta, float _sig);

// Exponential
//  f(x) = lambda exp{ -lambda x }
// where
//  lambda = spread parameter, lambda > 0
//  x >= 0
float randexpf(float _lambda);
float randexpf_pdf(float _x, float _lambda);
float randexpf_cdf(float _x, float _lambda);

// Weibull
//   f(x) = (a/b) (x/b)^(a-1) exp{ -(x/b)^a }
//   where
//     a = alpha : shape parameter
//     b = beta  : scaling parameter
//     g = gamma : location (threshold) parameter
//
float randweibf(float _alpha, float _beta, float _gamma);
float randweibf_pdf(float _x, float _a, float _b, float _g);
float randweibf_cdf(float _x, float _a, float _b, float _g);

// Gamma
//          x^(a-1) exp(-x/b)
//  f(x) = -------------------
//            Gamma(a) b^a
//  where
//      a = alpha : shape parameter, a > 0
//      b = beta  : scale parameter, b > 0
//      Gamma(z) = regular gamma function
//      x >= 0
float randgammaf(float _alpha, float _beta);
float randgammaf_pdf(float _x, float _alpha, float _beta);
float randgammaf_cdf(float _x, float _alpha, float _beta);

// Nakagami-m
//  f(x) = (2/Gamma(m)) (m/omega)^m x^(2m-1) exp{-(m/omega)x^2}
// where
//      m       : shape parameter, m >= 0.5
//      omega   : spread parameter, omega > 0
//      Gamma(z): regular complete gamma function
//      x >= 0
float randnakmf(float _m, float _omega);
float randnakmf_pdf(float _x, float _m, float _omega);
float randnakmf_cdf(float _x, float _m, float _omega);

// Rice-K
//  f(x) = (x/sigma^2) exp{ -(x^2+s^2)/(2sigma^2) } I0( x s / sigma^2 )
// where
//  s     = sqrt( omega*K/(K+1) )
//  sigma = sqrt(0.5 omega/(K+1))
// and
//  K     = shape parameter
//  omega = spread parameter
//  I0    = modified Bessel function of the first kind
//  x >= 0
float randricekf(float _K, float _omega);
float randricekf_cdf(float _x, float _K, float _omega);
float randricekf_pdf(float _x, float _K, float _omega);


// Data scrambler : whiten data sequence
void scramble_data(unsigned char * _x, unsigned int _len);
void unscramble_data(unsigned char * _x, unsigned int _len);
void unscramble_data_soft(unsigned char * _x, unsigned int _len);

//
// MODULE : sequence
//

// Binary sequence (generic)

typedef struct bsequence_s * bsequence;

// Create a binary sequence of a specific length (number of bits)
bsequence bsequence_create(unsigned int num_bits);

// Free memory in a binary sequence
void bsequence_destroy(bsequence _bs);

// Clear binary sequence (set to 0's)
void bsequence_clear(bsequence _bs);

// initialize sequence on external array
void bsequence_init(bsequence _bs,
                    unsigned char * _v);

// Print sequence to the screen
void bsequence_print(bsequence _bs);

// Push bit into to back of a binary sequence
void bsequence_push(bsequence _bs,
                    unsigned int _bit);

// circular shift (left)
void bsequence_circshift(bsequence _bs);

// Correlate two binary sequences together
int bsequence_correlate(bsequence _bs1, bsequence _bs2);

// compute the binary addition of two bit sequences
void bsequence_add(bsequence _bs1, bsequence _bs2, bsequence _bs3);

// compute the binary multiplication of two bit sequences
void bsequence_mul(bsequence _bs1, bsequence _bs2, bsequence _bs3);

// accumulate the 1's in a binary sequence
unsigned int bsequence_accumulate(bsequence _bs);

// accessor functions
unsigned int bsequence_get_length(bsequence _bs);
unsigned int bsequence_index(bsequence _bs, unsigned int _i);

// Complementary codes

// intialize two sequences to complementary codes.  sequences must
// be of length at least 8 and a power of 2 (e.g. 8, 16, 32, 64,...)
//  _a      :   sequence 'a' (bsequence object)
//  _b      :   sequence 'b' (bsequence object)
void bsequence_create_ccodes(bsequence _a,
                             bsequence _b);


// M-Sequence

#define LIQUID_MAX_MSEQUENCE_LENGTH   32767

// default m-sequence generators:       g (hex)     m       n   g (oct)       g (binary)
#define LIQUID_MSEQUENCE_GENPOLY_M2     0x0007  //  2       3        7               111
#define LIQUID_MSEQUENCE_GENPOLY_M3     0x000B  //  3       7       13              1011
#define LIQUID_MSEQUENCE_GENPOLY_M4     0x0013  //  4      15       23             10011
#define LIQUID_MSEQUENCE_GENPOLY_M5     0x0025  //  5      31       45            100101
#define LIQUID_MSEQUENCE_GENPOLY_M6     0x0043  //  6      63      103           1000011
#define LIQUID_MSEQUENCE_GENPOLY_M7     0x0089  //  7     127      211          10001001
#define LIQUID_MSEQUENCE_GENPOLY_M8     0x011D  //  8     255      435         100101101
#define LIQUID_MSEQUENCE_GENPOLY_M9     0x0211  //  9     511     1021        1000010001
#define LIQUID_MSEQUENCE_GENPOLY_M10    0x0409  // 10    1023     2011       10000001001
#define LIQUID_MSEQUENCE_GENPOLY_M11    0x0805  // 11    2047     4005      100000000101
#define LIQUID_MSEQUENCE_GENPOLY_M12    0x1053  // 12    4095    10123     1000001010011
#define LIQUID_MSEQUENCE_GENPOLY_M13    0x201b  // 13    8191    20033    10000000011011
#define LIQUID_MSEQUENCE_GENPOLY_M14    0x402b  // 14   16383    40053   100000000101011
#define LIQUID_MSEQUENCE_GENPOLY_M15    0x8003  // 15   32767   100003  1000000000000011
   
typedef struct msequence_s * msequence;

// create a maximal-length sequence (m-sequence) object with
// an internal shift register length of _m bits.
//  _m      :   generator polynomial length, sequence length is (2^m)-1
//  _g      :   generator polynomial, starting with most-significant bit
//  _a      :   initial shift register state, default: 000...001
msequence msequence_create(unsigned int _m,
                           unsigned int _g,
                           unsigned int _a);

// create a maximal-length sequence (m-sequence) object from a generator polynomial
msequence msequence_create_genpoly(unsigned int _g);

// creates a default maximal-length sequence
msequence msequence_create_default(unsigned int _m);

// destroy an msequence object, freeing all internal memory
void msequence_destroy(msequence _m);

// prints the sequence's internal state to the screen
void msequence_print(msequence _m);

// advance msequence on shift register, returning output bit
unsigned int msequence_advance(msequence _ms);

// generate pseudo-random symbol from shift register by
// advancing _bps bits and returning compacted symbol
//  _ms     :   m-sequence object
//  _bps    :   bits per symbol of output
unsigned int msequence_generate_symbol(msequence _ms,
                                       unsigned int _bps);

// reset msequence shift register to original state, typically '1'
void msequence_reset(msequence _ms);

// initialize a bsequence object on an msequence object
//  _bs     :   bsequence object
//  _ms     :   msequence object
void bsequence_init_msequence(bsequence _bs,
                              msequence _ms);

// get the length of the sequence
unsigned int msequence_get_length(msequence _ms);

// get the internal state of the sequence
unsigned int msequence_get_state(msequence _ms);


// 
// MODULE : utility
//

// pack binary array with symbol(s)
//  _src        :   source array [size: _n x 1]
//  _n          :   input source array length
//  _k          :   bit index to write in _src
//  _b          :   number of bits in input symbol
//  _sym_in     :   input symbol
void liquid_pack_array(unsigned char * _src,
                       unsigned int _n,
                       unsigned int _k,
                       unsigned int _b,
                       unsigned char _sym_in);

// unpack symbols from binary array
//  _src        :   source array [size: _n x 1]
//  _n          :   input source array length
//  _k          :   bit index to write in _src
//  _b          :   number of bits in output symbol
//  _sym_out    :   output symbol
void liquid_unpack_array(unsigned char * _src,
                         unsigned int _n,
                         unsigned int _k,
                         unsigned int _b,
                         unsigned char * _sym_out);

// pack one-bit symbols into bytes (8-bit symbols)
//  _sym_in             :   input symbols array [size: _sym_in_len x 1]
//  _sym_in_len         :   number of input symbols
//  _sym_out            :   output symbols
//  _sym_out_len        :   number of bytes allocated to output symbols array
//  _num_written        :   number of output symbols actually written
void liquid_pack_bytes(unsigned char * _sym_in,
                       unsigned int _sym_in_len,
                       unsigned char * _sym_out,
                       unsigned int _sym_out_len,
                       unsigned int * _num_written);

// unpack 8-bit symbols (full bytes) into one-bit symbols
//  _sym_in             :   input symbols array [size: _sym_in_len x 1]
//  _sym_in_len         :   number of input symbols
//  _sym_out            :   output symbols array
//  _sym_out_len        :   number of bytes allocated to output symbols array
//  _num_written        :   number of output symbols actually written
void liquid_unpack_bytes(unsigned char * _sym_in,
                         unsigned int _sym_in_len,
                         unsigned char * _sym_out,
                         unsigned int _sym_out_len,
                         unsigned int * _num_written);

// repack bytes with arbitrary symbol sizes
//  _sym_in             :   input symbols array [size: _sym_in_len x 1]
//  _sym_in_bps         :   number of bits per input symbol
//  _sym_in_len         :   number of input symbols
//  _sym_out            :   output symbols array
//  _sym_out_bps        :   number of bits per output symbol
//  _sym_out_len        :   number of bytes allocated to output symbols array
//  _num_written        :   number of output symbols actually written
void liquid_repack_bytes(unsigned char * _sym_in,
                         unsigned int _sym_in_bps,
                         unsigned int _sym_in_len,
                         unsigned char * _sym_out,
                         unsigned int _sym_out_bps,
                         unsigned int _sym_out_len,
                         unsigned int * _num_written);
 
// shift array to the left _b bits, filling in zeros
//  _src        :   source address [size: _n x 1]
//  _n          :   input data array size
//  _b          :   number of bits to shift
void liquid_lbshift(unsigned char * _src,
                    unsigned int _n,
                    unsigned int _b);
 
// shift array to the right _b bits, filling in zeros
//  _src        :   source address [size: _n x 1]
//  _n          :   input data array size
//  _b          :   number of bits to shift
void liquid_rbshift(unsigned char * _src,
                    unsigned int _n,
                    unsigned int _b);
 
// circularly shift array to the left _b bits
//  _src        :   source address [size: _n x 1]
//  _n          :   input data array size
//  _b          :   number of bits to shift
void liquid_lbcircshift(unsigned char * _src,
                        unsigned int _n,
                        unsigned int _b);
 
// circularly shift array to the right _b bits
//  _src        :   source address [size: _n x 1]
//  _n          :   input data array size
//  _b          :   number of bits to shift
void liquid_rbcircshift(unsigned char * _src,
                        unsigned int _n,
                        unsigned int _b);
 



// shift array to the left _b bytes, filling in zeros
//  _src        :   source address [size: _n x 1]
//  _n          :   input data array size
//  _b          :   number of bytes to shift
void liquid_lshift(unsigned char * _src,
                   unsigned int _n,
                   unsigned int _b);
 
// shift array to the right _b bytes, filling in zeros
//  _src        :   source address [size: _n x 1]
//  _n          :   input data array size
//  _b          :   number of bytes to shift
void liquid_rshift(unsigned char * _src,
                   unsigned int _n,
                   unsigned int _b);
 
// circular shift array to the left _b bytes
//  _src        :   source address [size: _n x 1]
//  _n          :   input data array size
//  _b          :   number of bytes to shift
void liquid_lcircshift(unsigned char * _src,
                       unsigned int _n,
                       unsigned int _b);
 
// circular shift array to the right _b bytes
//  _src        :   source address [size: _n x 1]
//  _n          :   input data array size
//  _b          :   number of bytes to shift
void liquid_rcircshift(unsigned char * _src,
                       unsigned int _n,
                       unsigned int _b);
 
// Count the number of ones in an integer
unsigned int liquid_count_ones(unsigned int _x); 

// count number of ones in an integer, modulo 2
unsigned int liquid_count_ones_mod2(unsigned int _x);

// compute bindary dot-product between two integers
unsigned int liquid_bdotprod(unsigned int _x,
                             unsigned int _y);

// Count leading zeros in an integer
unsigned int liquid_count_leading_zeros(unsigned int _x); 

// Most-significant bit index
unsigned int liquid_msb_index(unsigned int _x);

// Print string of bits to stdout
void liquid_print_bitstring(unsigned int _x,
                            unsigned int _n);

#ifdef __cplusplus
} //extern "C"
#endif // __cplusplus

#endif // __LIQUID_H__
<|MERGE_RESOLUTION|>--- conflicted
+++ resolved
@@ -2082,22 +2082,6 @@
                         unsigned char *        _payload,
                         liquid_float_complex * _frame);
 
-<<<<<<< HEAD
-// Basic frame synchronizer (64 bytes data payload) callback
-//  _header         :   header data [size: 8 bytes]
-//  _header_valid   :   is header valid? (0:no, 1:yes)
-//  _payload        :   payload data [size: 64 x 1]
-//  _payload_valid  :   is payload valid? (0:no, 1:yes)
-//  _stats          :   frame statistics object
-//  _userdata       :   pointer to userdata
-typedef int (*framesync64_callback)(unsigned char *  _header,
-                                    int              _header_valid,
-                                    unsigned char *  _payload,
-                                    int              _payload_valid,
-                                    framesyncstats_s _stats,
-                                    void *           _userdata);
-=======
->>>>>>> 9e5774f9
 typedef struct framesync64_s * framesync64;
 
 // create framesync64 object
@@ -2170,24 +2154,6 @@
 
 // frame synchronizer
 
-<<<<<<< HEAD
-// callback
-//  _header         :   header data [size: 8 bytes]
-//  _header_valid   :   is header valid? (0:no, 1:yes)
-//  _payload        :   payload data [size: _payload_len]
-//  _payload_len    :   length of payload (bytes)
-//  _payload_valid  :   is payload valid? (0:no, 1:yes)
-//  _stats          :   frame statistics object
-//  _userdata       :   pointer to userdata
-typedef int (*flexframesync_callback)(unsigned char *  _header,
-                                      int              _header_valid,
-                                      unsigned char *  _payload,
-                                      unsigned int     _payload_len,
-                                      int              _payload_valid,
-                                      framesyncstats_s _stats,
-                                      void *           _userdata);
-=======
->>>>>>> 9e5774f9
 typedef struct flexframesync_s * flexframesync;
 
 // create flexframesync object
